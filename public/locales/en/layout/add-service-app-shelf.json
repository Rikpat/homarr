--- conflicted
+++ resolved
@@ -95,16 +95,11 @@
                 }
             },
             "advancedOptions": {
-<<<<<<< HEAD
                 "title": "Advanced Options",
                 "form": {
                     "ping": {
                         "label": "Ping Service"
                     },
-=======
-                "title": "Advanced options",
-                "form": {
->>>>>>> a2be7339
                     "httpStatusCodes": {
                         "label": "HTTP Status Codes",
                         "placeholder": "Select valid status codes",
