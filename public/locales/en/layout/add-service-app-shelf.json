--- conflicted
+++ resolved
@@ -95,7 +95,6 @@
               }
             },
             "advancedOptions": {
-<<<<<<< HEAD
                 "title": "Advanced Options",
                 "form": {
                     "ping": {
@@ -115,23 +114,6 @@
                             "content": "Add service"
                         }
                     }
-=======
-              "title": "Advanced options",
-              "form": {
-                "httpStatusCodes": {
-                  "label": "HTTP Status Codes",
-                  "placeholder": "Select valid status codes",
-                  "clearButtonLabel": "Clear selection",
-                  "nothingFound": "Nothing found"
-                },
-                "openServiceInNewTab": {
-                  "label": "Open service in new tab"
-                },
-                "buttons": {
-                  "submit": {
-                    "content": "Add service"
-                  }
->>>>>>> e771e318
                 }
               }
             }
