--- conflicted
+++ resolved
@@ -499,16 +499,12 @@
         "secondary": "yellow",
         "shade": 7
       },
-<<<<<<< HEAD
-      "appOpacity": 30
-=======
       "appOpacity": 100,
       "gridstack": {
         "columnCountSmall": 3,
         "columnCountMedium": 6,
         "columnCountLarge": 10
       }
->>>>>>> daa5ca29
     }
   }
 }