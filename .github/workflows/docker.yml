--- conflicted
+++ resolved
@@ -41,24 +41,6 @@
         with:
           path: ./out/
           key: ${{ github.sha }}
-<<<<<<< HEAD
-
-      - name: Set up QEMU
-        uses: docker/setup-qemu-action@v2
-
-      - name: Set up Docker Buildx
-        uses: docker/setup-buildx-action@v2
-
-      - name: Build image
-        run: docker buildx build --platform linux/arm/v7,linux/amd64,linux/arm64 . --tag $IMAGE_NAME --label "runnumber=${GITHUB_RUN_ID}"
-
-      - name: Log in to registry
-
-        run: echo "${{ secrets.GITHUB_TOKEN }}" | docker login ghcr.io -u $ --password-stdin
-      - name: Push image
-        run: |
-          IMAGE_ID=ghcr.io/${{ github.repository_owner }}/$IMAGE_NAME
-=======
       - name: Docker meta
         id: meta
         uses: docker/metadata-action@v4
@@ -93,7 +75,6 @@
           registry: ghcr.io
           username: ${{ github.repository_owner }}
           password: ${{ secrets.GITHUB_TOKEN }}
->>>>>>> d05d9b6e
 
       - name: Build and push
         uses: docker/build-push-action@v3
