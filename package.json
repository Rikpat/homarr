{
  "name": "homarr",
  "version": "0.13.2",
  "description": "Homarr - A homepage for your server.",
  "license": "MIT",
  "repository": {
    "type": "git",
    "url": "https://github.com/ajnart/homarr"
  },
  "scripts": {
    "dev": "next dev",
    "build": "NEXTAUTH_SECRET=WILL_BE_OVERWRITTEN next build",
    "analyze": "ANALYZE=true next build",
    "turbo": "DATABASE_URL=file:WILL_BE_OVERWRITTEN.sqlite NEXTAUTH_URL=http://WILL_BE_OVERWRITTEN turbo build",
    "start": "next start",
    "typecheck": "tsc --noEmit",
    "export": "next build && next export",
    "lint": "next lint",
    "prettier:check": "prettier --check \"**/*.{ts,tsx}\"",
    "prettier:write": "prettier --write \"**/*.{ts,tsx}\"",
    "test": "vitest",
    "test:ui": "vitest --ui",
    "test:run": "vitest run",
    "test:coverage": "vitest run --coverage",
    "docker:build": "turbo build && docker build . -t homarr:dev",
    "docker:start": "docker run --env-file ./.env -p 7575:7575 homarr:dev ",
    "postinstall": "prisma generate"
  },
  "dependencies": {
    "@ctrl/deluge": "^4.1.0",
    "@ctrl/qbittorrent": "^6.0.0",
    "@ctrl/shared-torrent": "^4.1.1",
    "@ctrl/transmission": "^4.1.1",
    "@emotion/react": "^11.10.6",
    "@emotion/server": "^11.10.0",
    "@jellyfin/sdk": "^0.8.0",
    "@mantine/core": "^6.0.0",
    "@mantine/dates": "^6.0.0",
    "@mantine/dropzone": "^6.0.0",
    "@mantine/form": "^6.0.0",
    "@mantine/hooks": "^6.0.0",
    "@mantine/modals": "^6.0.0",
    "@mantine/next": "^6.0.0",
    "@mantine/notifications": "^6.0.0",
    "@mantine/prism": "^6.0.19",
    "@mantine/tiptap": "^6.0.17",
    "@next-auth/prisma-adapter": "^1.0.5",
    "@nivo/core": "^0.83.0",
    "@nivo/line": "^0.83.0",
    "@prisma/client": "^5.0.0",
    "@react-native-async-storage/async-storage": "^1.18.1",
    "@t3-oss/env-nextjs": "^0.6.0",
    "@tabler/icons-react": "^2.20.0",
    "@tanstack/query-async-storage-persister": "^4.27.1",
    "@tanstack/query-sync-storage-persister": "^4.27.1",
    "@tanstack/react-query": "^4.2.1",
    "@tanstack/react-query-devtools": "^4.24.4",
    "@tanstack/react-query-persist-client": "^4.28.0",
    "@tiptap/extension-link": "^2.0.4",
    "@tiptap/pm": "^2.0.4",
    "@tiptap/react": "^2.0.4",
    "@tiptap/starter-kit": "^2.0.4",
    "@trpc/client": "^10.29.1",
    "@trpc/next": "^10.29.1",
    "@trpc/react-query": "^10.29.1",
    "@trpc/server": "^10.29.1",
    "@types/bcryptjs": "^2.4.2",
    "@vitejs/plugin-react": "^4.0.0",
    "axios": "^1.0.0",
    "bcryptjs": "^2.4.3",
    "consola": "^3.0.0",
    "cookies": "^0.8.0",
    "cookies-next": "^2.1.1",
    "dayjs": "^1.11.7",
    "dockerode": "^3.3.2",
    "fily-publish-gridstack": "^0.0.13",
    "flag-icons": "^6.9.2",
    "framer-motion": "^10.0.0",
    "generate-password": "^1.7.0",
    "geo-tz": "^7.0.7",
    "html-entities": "^2.3.3",
    "i18next": "^22.5.1",
    "immer": "^10.0.2",
    "js-file-download": "^0.4.12",
<<<<<<< HEAD
    "moment": "^2.29.4",
    "moment-timezone": "^0.5.43",
    "next": "13.4.10",
    "next-auth": "^4.22.3",
    "next-i18next": "^14.0.0",
=======
    "next": "13.4.19",
    "next-i18next": "^13.0.0",
>>>>>>> 4ddad331
    "nzbget-api": "^0.0.3",
    "prisma": "^5.0.0",
    "prismjs": "^1.29.0",
    "react": "^18.2.0",
    "react-dom": "^18.2.0",
    "react-i18next": "^12.3.1",
    "react-simple-code-editor": "^0.13.1",
    "rss-parser": "^3.12.0",
    "sabnzbd-api": "^1.5.0",
    "sharp": "^0.32.4",
    "uuid": "^9.0.0",
    "xml-js": "^1.6.11",
    "xss": "^1.0.14",
    "zod": "^3.21.4",
    "zustand": "^4.3.7"
  },
  "devDependencies": {
    "@next/bundle-analyzer": "^13.0.0",
    "@next/eslint-plugin-next": "^13.4.5",
    "@testing-library/jest-dom": "^5.16.5",
    "@testing-library/react": "^14.0.0",
    "@trivago/prettier-plugin-sort-imports": "^4.2.0",
    "@types/cookies": "^0.7.7",
    "@types/dockerode": "^3.3.9",
    "@types/node": "18.17.8",
    "@types/prismjs": "^1.26.0",
    "@types/react": "^18.2.11",
    "@types/uuid": "^9.0.0",
    "@types/video.js": "^7.3.51",
    "@typescript-eslint/eslint-plugin": "^6.0.0",
    "@typescript-eslint/parser": "^6.0.0",
    "@vitest/coverage-c8": "^0.33.0",
    "@vitest/ui": "^0.33.0",
    "eslint": "^8.0.1",
    "eslint-config-next": "^13.4.5",
    "eslint-plugin-promise": "^6.0.0",
    "eslint-plugin-react": "latest",
    "eslint-plugin-react-hooks": "^4.6.0",
    "eslint-plugin-testing-library": "^5.5.1",
    "eslint-plugin-unused-imports": "^3.0.0",
    "eslint-plugin-vitest": "^0.2.0",
    "happy-dom": "^10.0.0",
    "node-mocks-http": "^1.12.2",
    "prettier": "^3.0.0",
    "sass": "^1.56.1",
    "ts-node": "latest",
    "turbo": "^1.10.12",
    "typescript": "^5.1.0",
    "video.js": "^8.0.3",
    "vite-tsconfig-paths": "^4.2.0",
    "vitest": "^0.33.0",
    "vitest-fetch-mock": "^0.2.2"
  },
  "nextBundleAnalysis": {
    "budget": null,
    "budgetPercentIncreaseRed": 20,
    "minimumChangeThreshold": 0,
    "showDetails": true
  },
  "renovate": {
    "$schema": "https://docs.renovatebot.com/renovate-schema.json",
    "extends": [
      "config:base"
    ],
    "commitMessagePrefix": "⬆️",
    "lockFileMaintenance": {
      "automerge": true
    },
    "minor": {
      "automerge": true
    },
    "patch": {
      "automerge": true
    },
    "pin": {
      "automerge": true
    }
  },
  "prettier": {
    "printWidth": 100,
    "tabWidth": 2,
    "parser": "typescript",
    "singleQuote": true,
    "trailingComma": "es5",
    "useTabs": false,
    "endOfLine": "lf",
    "importOrder": [
      "^@core/(.*)$",
      "^@server/(.*)$",
      "^@ui/(.*)$",
      "^[./]"
    ],
    "importOrderSeparation": true,
    "plugins": [
      "@trivago/prettier-plugin-sort-imports"
    ],
    "importOrderSortSpecifiers": true
  },
  "eslintConfig": {
    "ignoreDuringBuilds": true,
    "extends": [
      "next",
      "eslint:recommended",
      "plugin:@next/next/recommended",
      "plugin:react-hooks/recommended",
      "plugin:react/recommended",
      "plugin:@typescript-eslint/recommended",
      "plugin:vitest/recommended"
    ],
    "plugins": [
      "testing-library",
      "unused-imports",
      "react",
      "vitest"
    ],
    "overrides": [
      {
        "files": [
          "**/?(*.)+(spec|test).[jt]s?(x)"
        ],
        "extends": [
          "plugin:testing-library/react"
        ]
      }
    ],
    "parser": "@typescript-eslint/parser",
    "parserOptions": {
      "project": "./tsconfig.json"
    },
    "rules": {
      "import/no-cycle": "off",
      "react/react-in-jsx-scope": "off",
      "react/no-children-prop": "off",
      "@typescript-eslint/no-unused-vars": "off",
      "@typescript-eslint/no-unused-imports": "off",
      "@typescript-eslint/no-unused-expressions": "off",
      "@typescript-eslint/no-explicit-any": "off",
      "@typescript-eslint/no-shadow": "off",
      "@typescript-eslint/no-use-before-define": "off",
      "@typescript-eslint/no-non-null-assertion": "off",
      "no-continue": "off",
      "linebreak-style": 0,
      "import/extensions": "off",
      "vitest/max-nested-describe": [
        "error",
        {
          "max": 3
        }
      ],
      "testing-library/no-node-access": [
        "error",
        {
          "allowContainerFirstChild": true
        }
      ]
    }
  }
}<|MERGE_RESOLUTION|>--- conflicted
+++ resolved
@@ -82,16 +82,11 @@
     "i18next": "^22.5.1",
     "immer": "^10.0.2",
     "js-file-download": "^0.4.12",
-<<<<<<< HEAD
     "moment": "^2.29.4",
     "moment-timezone": "^0.5.43",
-    "next": "13.4.10",
+    "next": "13.4.19",
     "next-auth": "^4.22.3",
     "next-i18next": "^14.0.0",
-=======
-    "next": "13.4.19",
-    "next-i18next": "^13.0.0",
->>>>>>> 4ddad331
     "nzbget-api": "^0.0.3",
     "prisma": "^5.0.0",
     "prismjs": "^1.29.0",
