--- conflicted
+++ resolved
@@ -42,11 +42,8 @@
     "@mantine/modals": "^6.0.0",
     "@mantine/next": "^6.0.0",
     "@mantine/notifications": "^6.0.0",
-<<<<<<< HEAD
+    "@mantine/tiptap": "^6.0.17",
     "@next-auth/prisma-adapter": "^1.0.5",
-=======
-    "@mantine/tiptap": "^6.0.17",
->>>>>>> f0747940
     "@nivo/core": "^0.83.0",
     "@nivo/line": "^0.83.0",
     "@prisma/client": "^5.0.0",
