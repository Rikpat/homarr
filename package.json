{
  "name": "homarr",
  "version": "0.13.4",
  "description": "Homarr - A homepage for your server.",
  "license": "MIT",
  "repository": {
    "type": "git",
    "url": "https://github.com/ajnart/homarr"
  },
  "scripts": {
    "dev": "next dev",
    "build": "NEXTAUTH_SECRET=WILL_BE_OVERWRITTEN next build",
    "analyze": "ANALYZE=true next build",
    "turbo": "DATABASE_URL=file:WILL_BE_OVERWRITTEN.sqlite NEXTAUTH_URL=http://WILL_BE_OVERWRITTEN turbo build",
    "start": "next start",
    "typecheck": "tsc --noEmit",
    "export": "next build && next export",
    "lint": "next lint",
    "prettier:check": "prettier --check \"**/*.{ts,tsx}\"",
    "prettier:write": "prettier --write \"**/*.{ts,tsx}\"",
    "test": "vitest",
    "test:ui": "vitest --ui",
    "test:run": "vitest run",
    "test:coverage": "vitest run --coverage",
    "docker:build": "turbo build && docker build . -t homarr:local-dev",
    "docker:start": "docker run -p 7575:7575 --name homarr-development homarr:local-dev",
    "postinstall": "prisma generate"
  },
  "dependencies": {
    "@ctrl/deluge": "^4.1.0",
    "@ctrl/qbittorrent": "^6.0.0",
    "@ctrl/shared-torrent": "^4.1.1",
    "@ctrl/transmission": "^4.1.1",
    "@emotion/react": "^11.10.6",
    "@emotion/server": "^11.10.0",
    "@jellyfin/sdk": "^0.8.0",
    "@mantine/core": "^6.0.0",
    "@mantine/dates": "^6.0.0",
    "@mantine/dropzone": "^6.0.0",
    "@mantine/form": "^6.0.0",
    "@mantine/hooks": "^6.0.0",
    "@mantine/modals": "^6.0.0",
    "@mantine/next": "^6.0.0",
    "@mantine/notifications": "^6.0.0",
    "@mantine/prism": "^6.0.19",
    "@mantine/tiptap": "^6.0.17",
    "@next-auth/prisma-adapter": "^1.0.7",
    "@nivo/core": "^0.83.0",
    "@nivo/line": "^0.83.0",
    "@prisma/client": "^5.0.0",
    "@react-native-async-storage/async-storage": "^1.18.1",
    "@t3-oss/env-nextjs": "^0.6.0",
    "@tabler/icons-react": "^2.20.0",
    "@tanstack/query-async-storage-persister": "^4.27.1",
    "@tanstack/query-sync-storage-persister": "^4.27.1",
    "@tanstack/react-query": "^4.2.1",
    "@tanstack/react-query-devtools": "^4.24.4",
    "@tanstack/react-query-persist-client": "^4.28.0",
    "@tiptap/extension-link": "^2.0.4",
    "@tiptap/pm": "^2.0.4",
    "@tiptap/react": "^2.0.4",
    "@tiptap/starter-kit": "^2.0.4",
    "@trpc/client": "^10.29.1",
    "@trpc/next": "^10.29.1",
    "@trpc/react-query": "^10.29.1",
    "@trpc/server": "^10.29.1",
    "@types/bcryptjs": "^2.4.2",
    "@vitejs/plugin-react": "^4.0.0",
    "axios": "^1.0.0",
<<<<<<< HEAD
    "bcryptjs": "^2.4.3",
=======
    "browser-geo-tz": "^0.0.4",
>>>>>>> 12230bd9
    "consola": "^3.0.0",
    "cookies": "^0.8.0",
    "cookies-next": "^2.1.1",
    "dayjs": "^1.11.7",
    "dockerode": "^3.3.2",
    "fily-publish-gridstack": "^0.0.13",
    "flag-icons": "^6.9.2",
    "framer-motion": "^10.0.0",
<<<<<<< HEAD
    "generate-password": "^1.7.0",
    "geo-tz": "^7.0.7",
=======
>>>>>>> 12230bd9
    "html-entities": "^2.3.3",
    "i18next": "^22.5.1",
    "immer": "^10.0.2",
    "js-file-download": "^0.4.12",
<<<<<<< HEAD
    "moment": "^2.29.4",
    "moment-timezone": "^0.5.43",
    "next": "13.4.12",
    "next-auth": "^4.22.3",
    "next-i18next": "^14.0.0",
=======
    "next": "13.4.12",
    "next-i18next": "^13.0.0",
>>>>>>> 12230bd9
    "nzbget-api": "^0.0.3",
    "prisma": "^5.0.0",
    "prismjs": "^1.29.0",
    "react": "^18.2.0",
    "react-dom": "^18.2.0",
    "react-i18next": "^12.3.1",
    "react-simple-code-editor": "^0.13.1",
    "rss-parser": "^3.12.0",
    "sabnzbd-api": "^1.5.0",
    "sharp": "^0.32.4",
    "uuid": "^9.0.0",
    "xml-js": "^1.6.11",
    "xss": "^1.0.14",
    "zod": "^3.21.4",
    "zustand": "^4.3.7"
  },
  "devDependencies": {
    "@next/bundle-analyzer": "^13.0.0",
    "@next/eslint-plugin-next": "^13.4.5",
    "@testing-library/jest-dom": "^5.16.5",
    "@testing-library/react": "^14.0.0",
    "@trivago/prettier-plugin-sort-imports": "^4.2.0",
    "@types/cookies": "^0.7.7",
    "@types/dockerode": "^3.3.9",
    "@types/node": "18.17.8",
    "@types/prismjs": "^1.26.0",
    "@types/react": "^18.2.11",
    "@types/uuid": "^9.0.0",
    "@types/video.js": "^7.3.51",
    "@typescript-eslint/eslint-plugin": "^6.0.0",
    "@typescript-eslint/parser": "^6.0.0",
    "@vitest/coverage-c8": "^0.33.0",
    "@vitest/ui": "^0.33.0",
    "eslint": "^8.0.1",
    "eslint-config-next": "^13.4.5",
    "eslint-plugin-promise": "^6.0.0",
    "eslint-plugin-react": "latest",
    "eslint-plugin-react-hooks": "^4.6.0",
    "eslint-plugin-testing-library": "^5.5.1",
    "eslint-plugin-unused-imports": "^3.0.0",
    "eslint-plugin-vitest": "^0.2.0",
    "happy-dom": "^10.0.0",
    "node-mocks-http": "^1.12.2",
    "prettier": "^3.0.0",
    "sass": "^1.56.1",
    "ts-node": "latest",
    "turbo": "^1.10.12",
    "typescript": "^5.1.0",
    "video.js": "^8.0.3",
    "vite-tsconfig-paths": "^4.2.0",
    "vitest": "^0.33.0",
    "vitest-fetch-mock": "^0.2.2"
  },
  "nextBundleAnalysis": {
    "budget": null,
    "budgetPercentIncreaseRed": 20,
    "minimumChangeThreshold": 0,
    "showDetails": true
  },
  "renovate": {
    "$schema": "https://docs.renovatebot.com/renovate-schema.json",
    "extends": [
      "config:base"
    ],
    "commitMessagePrefix": "⬆️",
    "lockFileMaintenance": {
      "automerge": true
    },
    "minor": {
      "automerge": true
    },
    "patch": {
      "automerge": true
    },
    "pin": {
      "automerge": true
    }
  },
  "prettier": {
    "printWidth": 100,
    "tabWidth": 2,
    "parser": "typescript",
    "singleQuote": true,
    "trailingComma": "es5",
    "useTabs": false,
    "endOfLine": "lf",
    "importOrder": [
      "^@core/(.*)$",
      "^@server/(.*)$",
      "^@ui/(.*)$",
      "^[./]"
    ],
    "importOrderSeparation": true,
    "plugins": [
      "@trivago/prettier-plugin-sort-imports"
    ],
    "importOrderSortSpecifiers": true
  },
  "eslintConfig": {
    "ignoreDuringBuilds": true,
    "extends": [
      "next",
      "eslint:recommended",
      "plugin:@next/next/recommended",
      "plugin:react-hooks/recommended",
      "plugin:react/recommended",
      "plugin:@typescript-eslint/recommended",
      "plugin:vitest/recommended"
    ],
    "plugins": [
      "testing-library",
      "unused-imports",
      "react",
      "vitest"
    ],
    "overrides": [
      {
        "files": [
          "**/?(*.)+(spec|test).[jt]s?(x)"
        ],
        "extends": [
          "plugin:testing-library/react"
        ]
      }
    ],
    "parser": "@typescript-eslint/parser",
    "parserOptions": {
      "project": "./tsconfig.json"
    },
    "rules": {
      "import/no-cycle": "off",
      "react/react-in-jsx-scope": "off",
      "react/no-children-prop": "off",
      "@typescript-eslint/no-unused-vars": "off",
      "@typescript-eslint/no-unused-imports": "off",
      "@typescript-eslint/no-unused-expressions": "off",
      "@typescript-eslint/no-explicit-any": "off",
      "@typescript-eslint/no-shadow": "off",
      "@typescript-eslint/no-use-before-define": "off",
      "@typescript-eslint/no-non-null-assertion": "off",
      "no-continue": "off",
      "linebreak-style": 0,
      "import/extensions": "off",
      "vitest/max-nested-describe": [
        "error",
        {
          "max": 3
        }
      ],
      "testing-library/no-node-access": [
        "error",
        {
          "allowContainerFirstChild": true
        }
      ]
    }
  }
}<|MERGE_RESOLUTION|>--- conflicted
+++ resolved
@@ -1,6 +1,6 @@
 {
   "name": "homarr",
-  "version": "0.13.4",
+  "version": "0.13.2",
   "description": "Homarr - A homepage for your server.",
   "license": "MIT",
   "repository": {
@@ -67,11 +67,8 @@
     "@types/bcryptjs": "^2.4.2",
     "@vitejs/plugin-react": "^4.0.0",
     "axios": "^1.0.0",
-<<<<<<< HEAD
     "bcryptjs": "^2.4.3",
-=======
     "browser-geo-tz": "^0.0.4",
->>>>>>> 12230bd9
     "consola": "^3.0.0",
     "cookies": "^0.8.0",
     "cookies-next": "^2.1.1",
@@ -80,25 +77,17 @@
     "fily-publish-gridstack": "^0.0.13",
     "flag-icons": "^6.9.2",
     "framer-motion": "^10.0.0",
-<<<<<<< HEAD
     "generate-password": "^1.7.0",
     "geo-tz": "^7.0.7",
-=======
->>>>>>> 12230bd9
     "html-entities": "^2.3.3",
     "i18next": "^22.5.1",
     "immer": "^10.0.2",
     "js-file-download": "^0.4.12",
-<<<<<<< HEAD
     "moment": "^2.29.4",
     "moment-timezone": "^0.5.43",
     "next": "13.4.12",
     "next-auth": "^4.22.3",
     "next-i18next": "^14.0.0",
-=======
-    "next": "13.4.12",
-    "next-i18next": "^13.0.0",
->>>>>>> 12230bd9
     "nzbget-api": "^0.0.3",
     "prisma": "^5.0.0",
     "prismjs": "^1.29.0",
