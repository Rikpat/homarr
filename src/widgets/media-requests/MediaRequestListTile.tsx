import {
  ActionIcon, Anchor,
  Badge,
  Card,
  Center,
  Flex,
  Group,
  Image,
  ScrollArea,
  Stack,
  Text,
  Tooltip, useMantineTheme,
} from '@mantine/core';
import { notifications } from '@mantine/notifications';
import { IconCheck, IconGitPullRequest, IconThumbDown, IconThumbUp } from '@tabler/icons-react';
import { useSession } from 'next-auth/react';
import { useTranslation } from 'next-i18next';
import { useConfigContext } from '~/config/provider';
import { api } from '~/utils/api';

import { defineWidget } from '../helper';
import { WidgetLoading } from '../loading';
import { IWidget } from '../widgets';
import { useMediaRequestQuery } from './media-request-query';
import { MediaRequest, MediaRequestStatus } from './media-request-types';

const definition = defineWidget({
  id: 'media-requests-list',
  icon: IconGitPullRequest,
  options: {
    replaceLinksWithExternalHost: {
      type: 'switch',
      defaultValue: true,
    },
    openInNewTab: {
      type: 'switch',
      defaultValue: true,
    },
  },
  component: MediaRequestListTile,
  gridstack: {
    minWidth: 3,
    minHeight: 2,
    maxWidth: 12,
    maxHeight: 12,
  },
});

export type MediaRequestListWidget = IWidget<(typeof definition)['id'], typeof definition>;

interface MediaRequestListWidgetProps {
  widget: MediaRequestListWidget;
}

type MediaRequestDecisionVariables = {
  request: MediaRequest;
  isApproved: boolean;
};
const useMediaRequestDecisionMutation = () => {
  const { name: configName } = useConfigContext();
  const utils = api.useContext();
  const { mutateAsync } = api.overseerr.decide.useMutation({
    onSuccess() {
      utils.mediaRequest.allMedia.invalidate();
      utils.mediaRequest.users.invalidate();
    },
  });
  const { t } = useTranslation('modules/media-requests-list');
  return async (variables: MediaRequestDecisionVariables) => {
    const action = variables.isApproved ? t('mutation.approving') : t('mutation.declining');
    notifications.show({
      id: `decide-${variables.request.id}`,
      color: 'yellow',
      title: `${action} ${t('mutation.request')}`,
      message: undefined,
      loading: true,
    });
    await mutateAsync(
      {
        configName: configName!,
        id: variables.request.id,
        isApproved: variables.isApproved,
      },
      {
        onSuccess(_data, variables) {
          const title = variables.isApproved ? t('mutation.approved') : t('mutation.declined');
          notifications.update({
            id: `decide-${variables.id}`,
            color: 'teal',
            title,
            message: undefined,
            icon: <IconCheck size="1rem" />,
            autoClose: 2000,
          });
        },
      }
    );
  };
};

function MediaRequestListTile({ widget }: MediaRequestListWidgetProps) {
  const { t } = useTranslation('modules/media-requests-list');
  const { data, isLoading } = useMediaRequestQuery(widget);
  // Use mutation to approve or deny a pending request
  const decideAsync = useMediaRequestDecisionMutation();
  const { data: sessionData } = useSession();

  const mantineTheme = useMantineTheme();

  if (!data || isLoading) {
    return <WidgetLoading />;
  }

  if (data.length === 0) {
    return (
      <Center h="100%">
        <Text>{t('noRequests')}</Text>
      </Center>
    );
  }

  const countPendingApproval = data.filter(
    (x) => x.status === MediaRequestStatus.PendingApproval
  ).length;

  // Return a sorted data by status to show pending first, then the default order
  const sortedData = data.sort((a: MediaRequest, b: MediaRequest) => {
    if (a.status === MediaRequestStatus.PendingApproval) {
      return -1;
    }
    if (b.status === MediaRequestStatus.PendingApproval) {
      return 1;
    }
    return 0;
  });

  return (
    <ScrollArea h="100%">
      <Stack>
        {countPendingApproval > 0 ? (
          <Text>{t('pending', { countPendingApproval })}</Text>
        ) : (
          <Text>{t('nonePending')}</Text>
        )}
        {sortedData.map((item) => (
          <Card radius="md" withBorder>
            <Flex wrap="wrap" justify="space-between" gap="md">
              <Flex gap="md">
                <Image
                  src={item.posterPath}
                  width={30}
                  height={50}
                  alt="poster"
                  radius="xs"
                  withPlaceholder
                />
                <Stack spacing={0}>
                  <Group spacing="xs">
                    {item.airDate && <Text>{item.airDate.split('-')[0]}</Text>}
                    <MediaRequestStatusBadge status={item.status} />
                  </Group>
                  <Anchor
                    href={item.href}
                    target={widget.properties.openInNewTab ? "_blank" : "_self"}
                    c={mantineTheme.colorScheme === 'dark' ? 'gray.3' : 'gray.8'}
                    >
                    {item.name}
                  </Anchor>
                </Stack>
              </Flex>
              <Stack justify="center">
                <Flex gap="xs">
                  <Image
                    src={item.userProfilePicture}
                    width={25}
                    height={25}
                    alt="requester avatar"
                    radius="xl"
                    withPlaceholder
                  />
                  <Anchor
                    href={item.userLink}
                    target={widget.properties.openInNewTab ? "_blank" : "_self"}
                    c={mantineTheme.colorScheme === 'dark' ? 'gray.3' : 'gray.8'}
                  >
                    {item.userName}
                  </Anchor>
                </Flex>

<<<<<<< HEAD
              {item.status === MediaRequestStatus.PendingApproval && sessionData?.user?.isAdmin && (
                <Group>
                  <Tooltip label={t('tooltips.approve')} withArrow withinPortal>
                    <ActionIcon
                      variant="light"
                      color="green"
                      onClick={async () => {
                        notifications.show({
                          id: `approve ${item.id}`,
                          color: 'yellow',
                          title: t('tooltips.approving'),
                          message: undefined,
                          loading: true,
                        });

                        await decideAsync({
                          request: item,
                          isApproved: true,
                        });
                      }}
                    >
                      <IconThumbUp />
                    </ActionIcon>
                  </Tooltip>
                  <Tooltip label={t('tooltips.decline')} withArrow withinPortal>
                    <ActionIcon
                      variant="light"
                      color="red"
                      onClick={async () => {
                        await decideAsync({
                          request: item,
                          isApproved: false,
                        });
                      }}
                    >
                      <IconThumbDown />
                    </ActionIcon>
                  </Tooltip>
                </Group>
              )}
            </Stack>
          </Flex>

          <Image
            src={item.backdropPath}
            pos="absolute"
            w="100%"
            h="100%"
            opacity={0.1}
            top={0}
            left={0}
            style={{ pointerEvents: 'none' }}
          />
        </Card>
      ))}
    </Stack>
=======
                {item.status === MediaRequestStatus.PendingApproval && (
                  <Group>
                    <Tooltip label={t('tooltips.approve')} withArrow withinPortal>
                      <ActionIcon
                        variant="light"
                        color="green"
                        onClick={async () => {
                          notifications.show({
                            id: `approve ${item.id}`,
                            color: 'yellow',
                            title: t('tooltips.approving'),
                            message: undefined,
                            loading: true,
                          });

                          await decideAsync({
                            request: item,
                            isApproved: true,
                          });
                        }}
                      >
                        <IconThumbUp />
                      </ActionIcon>
                    </Tooltip>
                    <Tooltip label={t('tooltips.decline')} withArrow withinPortal>
                      <ActionIcon
                        variant="light"
                        color="red"
                        onClick={async () => {
                          await decideAsync({
                            request: item,
                            isApproved: false,
                          });
                        }}
                      >
                        <IconThumbDown />
                      </ActionIcon>
                    </Tooltip>
                  </Group>
                )}
              </Stack>
            </Flex>

            <Image
              src={item.backdropPath}
              pos="absolute"
              w="100%"
              h="100%"
              opacity={0.1}
              top={0}
              left={0}
              style={{ pointerEvents: 'none' }}
            />
          </Card>
        ))}
      </Stack>
    </ScrollArea>
>>>>>>> 12230bd9
  );
}

const MediaRequestStatusBadge = ({ status }: { status: MediaRequestStatus }) => {
  const { t } = useTranslation('modules/media-requests-list');
  switch (status) {
    case MediaRequestStatus.Approved:
      return <Badge color="green">{t('state.approved')}</Badge>;
    case MediaRequestStatus.Declined:
      return <Badge color="red">{t('state.declined')}</Badge>;
    case MediaRequestStatus.PendingApproval:
      return <Badge color="orange">{t('state.pendingApproval')}</Badge>;
    default:
      return <></>;
  }
};

export default definition;<|MERGE_RESOLUTION|>--- conflicted
+++ resolved
@@ -187,7 +187,6 @@
                   </Anchor>
                 </Flex>
 
-<<<<<<< HEAD
               {item.status === MediaRequestStatus.PendingApproval && sessionData?.user?.isAdmin && (
                 <Group>
                   <Tooltip label={t('tooltips.approve')} withArrow withinPortal>
@@ -202,63 +201,6 @@
                           message: undefined,
                           loading: true,
                         });
-
-                        await decideAsync({
-                          request: item,
-                          isApproved: true,
-                        });
-                      }}
-                    >
-                      <IconThumbUp />
-                    </ActionIcon>
-                  </Tooltip>
-                  <Tooltip label={t('tooltips.decline')} withArrow withinPortal>
-                    <ActionIcon
-                      variant="light"
-                      color="red"
-                      onClick={async () => {
-                        await decideAsync({
-                          request: item,
-                          isApproved: false,
-                        });
-                      }}
-                    >
-                      <IconThumbDown />
-                    </ActionIcon>
-                  </Tooltip>
-                </Group>
-              )}
-            </Stack>
-          </Flex>
-
-          <Image
-            src={item.backdropPath}
-            pos="absolute"
-            w="100%"
-            h="100%"
-            opacity={0.1}
-            top={0}
-            left={0}
-            style={{ pointerEvents: 'none' }}
-          />
-        </Card>
-      ))}
-    </Stack>
-=======
-                {item.status === MediaRequestStatus.PendingApproval && (
-                  <Group>
-                    <Tooltip label={t('tooltips.approve')} withArrow withinPortal>
-                      <ActionIcon
-                        variant="light"
-                        color="green"
-                        onClick={async () => {
-                          notifications.show({
-                            id: `approve ${item.id}`,
-                            color: 'yellow',
-                            title: t('tooltips.approving'),
-                            message: undefined,
-                            loading: true,
-                          });
 
                           await decideAsync({
                             request: item,
@@ -302,7 +244,6 @@
         ))}
       </Stack>
     </ScrollArea>
->>>>>>> 12230bd9
   );
 }
 
