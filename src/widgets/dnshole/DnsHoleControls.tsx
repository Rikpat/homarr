import {
  Badge,
  Box,
  Button,
  Card,
  Group,
  Image,
  SimpleGrid,
  Stack,
  Text,
  UnstyledButton,
} from '@mantine/core';
import { useElementSize } from '@mantine/hooks';
import { IconDeviceGamepad, IconPlayerPlay, IconPlayerStop } from '@tabler/icons-react';
import { useSession } from 'next-auth/react';
import { useTranslation } from 'next-i18next';
import { api } from '~/utils/api';

import { useConfigContext } from '~/config/provider';
import { defineWidget } from '../helper';
import { WidgetLoading } from '../loading';
import { IWidget } from '../widgets';
import { useDnsHoleSummeryQuery } from './DnsHoleSummary';

const definition = defineWidget({
  id: 'dns-hole-controls',
  icon: IconDeviceGamepad,
  options: {
    showToggleAllButtons: {
      type: 'switch',
      defaultValue: true,
    },
  },
  gridstack: {
    minWidth: 2,
    minHeight: 1,
    maxWidth: 12,
    maxHeight: 12,
  },
  component: DnsHoleControlsWidgetTile,
});

export type IDnsHoleControlsWidget = IWidget<(typeof definition)['id'], typeof definition>;

interface DnsHoleControlsWidgetProps {
  widget: IDnsHoleControlsWidget;
}

/**
 *
 * @param fetching - a expression that return a boolean if the data is been fetched
 * @param currentStatus the current status of the dns integration, either enabled or disabled
 * @returns
 */
const dnsLightStatus = (
  fetching: boolean,
  currentStatus: 'enabled' | 'disabled'
): 'blue' | 'green' | 'red' => {
  if (fetching) {
    return 'blue';
  }
  if (currentStatus === 'enabled') {
    return 'green';
  }
  return 'red';
};

function DnsHoleControlsWidgetTile({ widget }: DnsHoleControlsWidgetProps) {
  const utils = api.useContext();
  const { data: sessionData } = useSession();
  const { isInitialLoading, data, isFetching: fetchingDnsSummary } = useDnsHoleSummeryQuery();
  const { mutateAsync, isLoading: changingStatus } = useDnsHoleControlMutation();
  const { width, ref } = useElementSize();
  const { t } = useTranslation('common');

  const { name: configName, config } = useConfigContext();

  const trpcUtils = api.useContext();

  if (isInitialLoading || !data || !configName) {
    return <WidgetLoading />;
  }

  type getDnsStatusAcc = {
    enabled: string[];
    disabled: string[];
  };

  const getDnsStatus = () => {
    const dnsList = data?.status.reduce(
      (acc: getDnsStatusAcc, dns) => {
        if (dns.status === 'enabled') {
          acc.enabled.push(dns.appId);
        } else if (dns.status === 'disabled') {
          acc.disabled.push(dns.appId);
        }
        return acc;
      },
      { enabled: [], disabled: [] }
    );

    if (dnsList.enabled.length === 0 && dnsList.disabled.length === 0) {
      return undefined;
    }
    return dnsList;
  };

  const reFetchSummaryDns = () => {
    trpcUtils.dnsHole.summary.invalidate();
  };

  return (
<<<<<<< HEAD
    <Stack justify="space-between" h={'100%'} spacing="0.25rem">
      {sessionData?.user?.isAdmin && (
        <SimpleGrid
          ref={ref}
          cols={width > 275 ? 2 : 1}
          verticalSpacing="0.25rem"
          spacing="0.25rem"
        >
          <Button
            onClick={async () => {
              await mutateAsync({
                action: 'enable',
                configName,
                appsToChange: getDnsStatus()?.disabled,
              },{
                onSettled: () => {
                  reFetchSummaryDns();
                }
              });
=======
    <Stack h={'100%'} spacing="0.25rem">
      {widget.properties.showToggleAllButtons && (
        <SimpleGrid ref={ref} cols={width > 275 ? 2 : 1} spacing="0.25rem">
          <Button
            onClick={async () => {
              await mutateAsync(
                {
                  action: 'enable',
                  configName,
                  appsToChange: getDnsStatus()?.disabled,
                },
                {
                  onSettled: () => {
                    reFetchSummaryDns();
                  },
                }
              );
>>>>>>> c777a774
            }}
            disabled={getDnsStatus()?.disabled.length === 0 || fetchingDnsSummary || changingStatus}
            leftIcon={<IconPlayerPlay size={20} />}
            variant="light"
            color="green"
            h="2rem"
          >
            {t('enableAll')}
          </Button>
          <Button
            onClick={async () => {
<<<<<<< HEAD
              await mutateAsync({
                action: 'disable',
                configName,
                appsToChange: getDnsStatus()?.enabled,
              },{
                onSettled: () => {
                  reFetchSummaryDns();
                }
              });
=======
              await mutateAsync(
                {
                  action: 'disable',
                  configName,
                  appsToChange: getDnsStatus()?.enabled,
                },
                {
                  onSettled: () => {
                    reFetchSummaryDns();
                  },
                }
              );
>>>>>>> c777a774
            }}
            disabled={getDnsStatus()?.enabled.length === 0 || fetchingDnsSummary || changingStatus}
            leftIcon={<IconPlayerStop size={20} />}
            variant="light"
            color="red"
            h="2rem"
          >
            {t('disableAll')}
          </Button>
        </SimpleGrid>
      )}

<<<<<<< HEAD
      <Stack spacing="0.25rem">
=======
      <Stack
        spacing="0.25rem"
        display="flex"
        style={{
          flex: '1',
          justifyContent: widget.properties.showToggleAllButtons ? 'flex-end' : 'space-evenly',
        }}
      >
>>>>>>> c777a774
        {data.status.map((dnsHole, index) => {
          const app = config?.apps.find((x) => x.id === dnsHole.appId);

          if (!app) {
            return null;
          }

          return (
            <Card withBorder={true} key={dnsHole.appId} p="xs" radius="md">
              <Group>
                <Box
                  sx={(theme) => ({
                    backgroundColor:
                      theme.colorScheme === 'dark' ? theme.colors.dark[4] : theme.colors.gray[2],
                    textAlign: 'center',
                    padding: 5,
                    borderRadius: theme.radius.md,
                  })}
                >
                  <Image src={app.appearance.iconUrl} width={40} height={40} fit="contain" />
                </Box>
                <Stack spacing="0rem">
                  <Text>{app.name}</Text>
                  <UnstyledButton
                    onClick={async () => {
                      await mutateAsync(
                        {
                          action: dnsHole.status === 'enabled' ? 'disable' : 'enable',
                          configName,
                          appsToChange: [app.id],
                        },
                        {
                          onSettled: () => {
                            reFetchSummaryDns();
                          },
                        }
                      );
                    }}
                    disabled={fetchingDnsSummary || changingStatus}
                  >
                    <Badge
                      variant="dot"
                      color={dnsLightStatus(fetchingDnsSummary || changingStatus, dnsHole.status)}
                      styles={(theme) => ({
                        root: {
                          '&:hover': {
                            background:
                              theme.colorScheme === 'dark'
                                ? theme.colors.dark[4]
                                : theme.colors.gray[2],
                          },
                          '&:active': {
                            background:
                              theme.colorScheme === 'dark'
                                ? theme.colors.dark[5]
                                : theme.colors.gray[3],
                          },
                        },
                      })}
                    >
                      {t(dnsHole.status)}
                    </Badge>
                  </UnstyledButton>
                </Stack>
              </Group>
            </Card>
          );
        })}
      </Stack>
    </Stack>
  );
}
const useDnsHoleControlMutation = () => api.dnsHole.control.useMutation();

export default definition;<|MERGE_RESOLUTION|>--- conflicted
+++ resolved
@@ -110,9 +110,8 @@
   };
 
   return (
-<<<<<<< HEAD
     <Stack justify="space-between" h={'100%'} spacing="0.25rem">
-      {sessionData?.user?.isAdmin && (
+      {sessionData?.user?.isAdmin && widget.properties.showToggleAllButtons && (
         <SimpleGrid
           ref={ref}
           cols={width > 275 ? 2 : 1}
@@ -130,25 +129,6 @@
                   reFetchSummaryDns();
                 }
               });
-=======
-    <Stack h={'100%'} spacing="0.25rem">
-      {widget.properties.showToggleAllButtons && (
-        <SimpleGrid ref={ref} cols={width > 275 ? 2 : 1} spacing="0.25rem">
-          <Button
-            onClick={async () => {
-              await mutateAsync(
-                {
-                  action: 'enable',
-                  configName,
-                  appsToChange: getDnsStatus()?.disabled,
-                },
-                {
-                  onSettled: () => {
-                    reFetchSummaryDns();
-                  },
-                }
-              );
->>>>>>> c777a774
             }}
             disabled={getDnsStatus()?.disabled.length === 0 || fetchingDnsSummary || changingStatus}
             leftIcon={<IconPlayerPlay size={20} />}
@@ -160,7 +140,6 @@
           </Button>
           <Button
             onClick={async () => {
-<<<<<<< HEAD
               await mutateAsync({
                 action: 'disable',
                 configName,
@@ -170,20 +149,6 @@
                   reFetchSummaryDns();
                 }
               });
-=======
-              await mutateAsync(
-                {
-                  action: 'disable',
-                  configName,
-                  appsToChange: getDnsStatus()?.enabled,
-                },
-                {
-                  onSettled: () => {
-                    reFetchSummaryDns();
-                  },
-                }
-              );
->>>>>>> c777a774
             }}
             disabled={getDnsStatus()?.enabled.length === 0 || fetchingDnsSummary || changingStatus}
             leftIcon={<IconPlayerStop size={20} />}
@@ -196,9 +161,6 @@
         </SimpleGrid>
       )}
 
-<<<<<<< HEAD
-      <Stack spacing="0.25rem">
-=======
       <Stack
         spacing="0.25rem"
         display="flex"
@@ -207,7 +169,6 @@
           justifyContent: widget.properties.showToggleAllButtons ? 'flex-end' : 'space-evenly',
         }}
       >
->>>>>>> c777a774
         {data.status.map((dnsHole, index) => {
           const app = config?.apps.find((x) => x.id === dnsHole.appId);
 
