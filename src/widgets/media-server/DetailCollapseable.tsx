import { Card, Divider, Flex, Grid, Group, Text } from '@mantine/core';
import { IconDeviceMobile, IconId } from '@tabler/icons-react';
import { useTranslation } from 'react-i18next';

<<<<<<< HEAD
import { GenericSessionInfo } from '~/types/api/media-server/session-info';
import { useTranslation } from 'react-i18next';
=======
import { GenericSessionInfo } from '../../types/api/media-server/session-info';
>>>>>>> 12230bd9

export const DetailCollapseable = ({ session }: { session: GenericSessionInfo }) => {
  let details: { title: string; metrics: { name: string; value: string | undefined }[] }[] = [];

  if (session.currentlyPlaying) {
    if (session.currentlyPlaying.metadata.video) {
      details = [
        ...details,
        {
          title: "Video",
          metrics: [
            {
              name: "Resolution",
              value: `${session.currentlyPlaying.metadata.video.width}x${session.currentlyPlaying.metadata.video.height}`,
            },
            {
              name: "Framerate",
              value: session.currentlyPlaying.metadata.video.videoFrameRate,
            },
            {
              name: "Video Codec",
              value: session.currentlyPlaying.metadata.video.videoCodec,
            },
            {
              name: 'Bitrate',
              value: session.currentlyPlaying.metadata.video.bitrate
                ? String(session.currentlyPlaying.metadata.video.bitrate)
                : undefined,
            },
          ],
        },
      ];
    }
    if (session.currentlyPlaying.metadata.audio) {
      details = [
        ...details,
        {
          title: "Audio",
          metrics: [
            {
              name: "Audio Channels",
              value: `${session.currentlyPlaying.metadata.audio.audioChannels}`,
            },
            {
              name: "Audio Codec",
              value: session.currentlyPlaying.metadata.audio.audioCodec,
            },
          ],
        },
      ];
    }

    if (session.currentlyPlaying.metadata.transcoding) {
      details = [
        ...details,
        {
          title: "Transcoding",
          metrics: [
            {
              name: "Resolution",
              value: `${session.currentlyPlaying.metadata.transcoding.width}x${session.currentlyPlaying.metadata.transcoding.height}`,
            },
            {
              name: "Context",
              value: session.currentlyPlaying.metadata.transcoding.context,
            },
            {
              name: "Hardware Encoding Requested",
              value: session.currentlyPlaying.metadata.transcoding.transcodeHwRequested
                ? 'yes'
                : 'no',
            },
            {
              name: "Source Codec",
              value:
                session.currentlyPlaying.metadata.transcoding.sourceAudioCodec ||
                session.currentlyPlaying.metadata.transcoding.sourceVideoCodec
                  ? `${session.currentlyPlaying.metadata.transcoding.sourceVideoCodec} ${session.currentlyPlaying.metadata.transcoding.sourceAudioCodec}`
                  : undefined,
            },
            {
              name: "Target Codec",
              value: `${session.currentlyPlaying.metadata.transcoding.videoCodec} ${session.currentlyPlaying.metadata.transcoding.audioCodec}`,
            },
          ],
        },
      ];
    }
  }

  return (
    <Card>
      <Flex justify="space-between" mb="xs">
        <Group>
          <IconId size={16} />
          <Text>ID</Text>
        </Group>
        <Text>{session.id}</Text>
      </Flex>
      <Flex justify="space-between" mb="md">
        <Group>
          <IconDeviceMobile size={16} />
          <Text>Device</Text>
        </Group>
        <Text>{session.sessionName}</Text>
      </Flex>
      {details.length > 0 && (
        <Divider label={"Stats for nerds"} labelPosition="center" mt="lg" mb="sm" />
      )}
      <Grid>
        {details.map((detail, index) => (
          <Grid.Col xs={12} sm={6} key={index}>
            <Text weight="bold">{detail.title}</Text>
            {detail.metrics
              .filter((x) => x.value !== undefined)
              .map((metric, index2) => (
                <Group position="apart" key={index2}>
                  <Text>{metric.name}</Text>
                  <Text>{metric.value}</Text>
                </Group>
              ))}
          </Grid.Col>
        ))}
      </Grid>
    </Card>
  );
};<|MERGE_RESOLUTION|>--- conflicted
+++ resolved
@@ -1,13 +1,7 @@
 import { Card, Divider, Flex, Grid, Group, Text } from '@mantine/core';
 import { IconDeviceMobile, IconId } from '@tabler/icons-react';
-import { useTranslation } from 'react-i18next';
 
-<<<<<<< HEAD
 import { GenericSessionInfo } from '~/types/api/media-server/session-info';
-import { useTranslation } from 'react-i18next';
-=======
-import { GenericSessionInfo } from '../../types/api/media-server/session-info';
->>>>>>> 12230bd9
 
 export const DetailCollapseable = ({ session }: { session: GenericSessionInfo }) => {
   let details: { title: string; metrics: { name: string; value: string | undefined }[] }[] = [];
