--- conflicted
+++ resolved
@@ -12,19 +12,12 @@
 import { IconAlertTriangle, IconMovie } from '@tabler/icons-react';
 import { useTranslation } from 'next-i18next';
 
-<<<<<<< HEAD
 import { AppAvatar } from '~/components/AppAvatar';
-import { useEditModeStore } from '~/components/Dashboard/Views/useEditModeStore';
 import { useConfigContext } from '~/config/provider';
 import { useGetMediaServers } from './useGetMediaServers';
-=======
-import { AppAvatar } from '../../components/AppAvatar';
-import { useConfigContext } from '../../config/provider';
->>>>>>> 12230bd9
 import { defineWidget } from '../helper';
 import { IWidget } from '../widgets';
 import { TableRow } from './TableRow';
-import { useGetMediaServers } from './useGetMediaServers';
 
 const definition = defineWidget({
   id: 'media-server',
