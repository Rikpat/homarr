--- conflicted
+++ resolved
@@ -1,17 +1,11 @@
 import { useMantineTheme } from '@mantine/core';
 import { Calendar } from '@mantine/dates';
 import { IconCalendarTime } from '@tabler/icons-react';
-<<<<<<< HEAD
 import { useSession } from 'next-auth/react';
-import { i18n } from 'next-i18next';
-import { useState } from 'react';
-import { RouterOutputs, api } from '~/utils/api';
-=======
 import { useState } from 'react';
 import { useRouter } from 'next/router';
 import { getLanguageByCode } from '~/tools/language';
-import { api } from '~/utils/api';
->>>>>>> 4ddad331
+import { RouterOutputs, api } from '~/utils/api';
 
 import { useEditModeStore } from '../../components/Dashboard/Views/useEditModeStore';
 import { useConfigContext } from '../../config/provider';
@@ -104,13 +98,8 @@
       onPreviousMonth={setMonth}
       onNextMonth={setMonth}
       size={widget.properties.fontSize}
-<<<<<<< HEAD
-      locale={i18n?.resolvedLanguage ?? 'en'}
+      locale={language.locale}
       firstDayOfWeek={getFirstDayOfWeek(firstDayOfWeek)}
-=======
-      locale={language.locale}
-      firstDayOfWeek={widget.properties.sundayStart ? 0 : 1}
->>>>>>> 4ddad331
       hideWeekdays={widget.properties.hideWeekDays}
       style={{ position: 'relative' }}
       date={month}
