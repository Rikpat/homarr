import { ReactNode, createContext, useContext, useEffect, useState } from 'react';
import { shallow } from 'zustand/shallow';

import { useColorTheme } from '../tools/color';
import { ConfigType } from '../types/config';
import { useConfigStore } from './store';

export type ConfigContextType = {
  config: ConfigType | undefined;
  name: string | undefined;
  configVersion: number | undefined;
  increaseVersion: () => void;
  setConfigName: (name: string) => void;
};

const ConfigContext = createContext<ConfigContextType>({
  name: 'unknown',
  config: undefined,
  configVersion: undefined,
  increaseVersion: () => {},
  setConfigName: () => {},
});

export const ConfigProvider = ({
  children,
  config: fallbackConfig,
}: {
  children: ReactNode;
  config?: ConfigType;
}) => {
  const [configName, setConfigName] = useState<string>(
    fallbackConfig?.configProperties.name || 'unknown'
  );
  const [configVersion, setConfigVersion] = useState(0);
  const { configs } = useConfigStore((s) => ({ configs: s.configs }), shallow);

  const currentConfig = configs.find((c) => c.value.configProperties.name === configName)?.value;

<<<<<<< HEAD
=======
  useEffect(() => {
    setPrimaryColor(currentConfig?.settings.customization.colors.primary || 'red');
    setSecondaryColor(currentConfig?.settings.customization.colors.secondary || 'orange');
    setPrimaryShade(currentConfig?.settings.customization.colors.shade || 6);
  }, [currentConfig]);

>>>>>>> daa5ca29
  return (
    <ConfigContext.Provider
      value={{
        name: configName,
        config: currentConfig ?? fallbackConfig,
        configVersion,
        increaseVersion: () => setConfigVersion((v) => v + 1),
        setConfigName: (name: string) => setConfigName(name),
      }}
    >
      {children}
    </ConfigContext.Provider>
  );
};

export const useConfigContext = () => useContext(ConfigContext);<|MERGE_RESOLUTION|>--- conflicted
+++ resolved
@@ -35,16 +35,14 @@
   const { configs } = useConfigStore((s) => ({ configs: s.configs }), shallow);
 
   const currentConfig = configs.find((c) => c.value.configProperties.name === configName)?.value;
+  const { setPrimaryColor, setSecondaryColor, setPrimaryShade } = useColorTheme();
 
-<<<<<<< HEAD
-=======
   useEffect(() => {
     setPrimaryColor(currentConfig?.settings.customization.colors.primary || 'red');
     setSecondaryColor(currentConfig?.settings.customization.colors.secondary || 'orange');
     setPrimaryShade(currentConfig?.settings.customization.colors.shade || 6);
   }, [currentConfig]);
 
->>>>>>> daa5ca29
   return (
     <ConfigContext.Provider
       value={{
