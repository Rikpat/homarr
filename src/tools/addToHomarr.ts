--- conflicted
+++ resolved
@@ -1,17 +1,6 @@
 import Dockerode from 'dockerode';
+
 import { MatchingImages, ServiceType, tryMatchPort } from './types';
-<<<<<<< HEAD
-
-async function MatchIcon(name: string) {
-  const res = await fetch(
-    `https://cdn.jsdelivr.net/gh/walkxcode/dashboard-icons/png/${name
-      .replace(/\s+/g, '-')
-      .toLowerCase()}.png`
-  );
-  return res.ok ? res.url : '/imgs/favicon/favicon.png';
-}
-=======
->>>>>>> b459b0fe
 
 function tryMatchType(imageName: string): ServiceType {
   // Try to find imageName inside MatchingImages
