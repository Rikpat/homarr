export type Language = {
  shortName: string;
  originalName: string;
  translatedName: string;
  emoji: string;
<<<<<<< HEAD

  /**
   * The country identified b<y the ISO-3166 alpha 2 code:
   * https://www.iso.org/obp/ui/#search
   */
  country?: string;

  momentLocale: string;
=======
  locale: string;
>>>>>>> 4ddad331
};

export const languages: Language[] = [
  {
    shortName: 'de',
    originalName: 'Deutsch',
    translatedName: 'German',
    emoji: '🇩🇪',
<<<<<<< HEAD
    country: 'DE',
    momentLocale: 'de',
=======
    locale: 'de',
>>>>>>> 4ddad331
  },
  {
    shortName: 'en',
    originalName: 'English',
    translatedName: 'English',
    emoji: '🇬🇧',
<<<<<<< HEAD
    country: 'GB',
    momentLocale: 'en-gb',
=======
    locale: 'en-gb',
>>>>>>> 4ddad331
  },
  // Danish
  {
    shortName: 'da',
    originalName: 'Dansk',
    translatedName: 'Danish',
    emoji: '🇩🇰',
<<<<<<< HEAD
    country: 'DK',
    momentLocale: 'da',
=======
    locale: 'da',
>>>>>>> 4ddad331
  },
  // Hebrew
  {
    shortName: 'he',
    originalName: 'עברית',
    translatedName: 'Hebrew',
    emoji: '🇮🇱',
<<<<<<< HEAD
    country: 'IL',
    momentLocale: 'he',
=======
    locale: 'he',
>>>>>>> 4ddad331
  },
  {
    shortName: 'es',
    originalName: 'Español',
    translatedName: 'Spanish',
    emoji: '🇪🇸',
<<<<<<< HEAD
    country: 'ES',
    momentLocale: 'es',
=======
    locale: 'es',
>>>>>>> 4ddad331
  },
  {
    shortName: 'fr',
    originalName: 'Français',
    translatedName: 'French',
    emoji: '🇫🇷',
<<<<<<< HEAD
    country: 'FR',
    momentLocale: 'fr',
=======
    locale: 'fr',
>>>>>>> 4ddad331
  },
  {
    shortName: 'it',
    originalName: 'Italiano',
    translatedName: 'Italian',
    emoji: '🇮🇹',
<<<<<<< HEAD
    country: 'IT',
    momentLocale: 'it',
=======
    locale: 'it',
>>>>>>> 4ddad331
  },
  {
    shortName: 'ja',
    originalName: '日本語',
    translatedName: 'Japanese',
    emoji: '🇯🇵',
<<<<<<< HEAD
    country: 'JP',
    momentLocale: 'jp'
=======
    locale: 'ja',
>>>>>>> 4ddad331
  },
  {
    shortName: 'ko',
    originalName: '한국어',
    translatedName: 'Korean',
    emoji: '🇰🇷',
<<<<<<< HEAD
    country: 'KR',
    momentLocale: 'ko'
=======
    locale: 'ko',
>>>>>>> 4ddad331
  },
  {
    shortName: 'lol',
    originalName: 'LOLCAT',
    translatedName: 'LOLCAT',
    emoji: '🐱',
    locale: 'en-gb',
  },
  // Norwegian
  {
    shortName: 'no',
    originalName: 'Norsk',
    translatedName: 'Norwegian',
    emoji: '🇳🇴',
<<<<<<< HEAD
    country: 'NO',
    momentLocale: 'nb',
=======
    locale: 'nb',
>>>>>>> 4ddad331
  },
  // Slovak
  {
    shortName: 'sk',
    originalName: 'Slovenčina',
    translatedName: 'Slovak',
    emoji: '🇸🇰',
<<<<<<< HEAD
    country: 'SK',
    momentLocale: 'sk',
=======
    locale: 'sk',
>>>>>>> 4ddad331
  },
  {
    shortName: 'nl',
    originalName: 'Nederlands',
    translatedName: 'Dutch',
    emoji: '🇳🇱',
<<<<<<< HEAD
    country: 'NL',
    momentLocale: 'nl',
=======
    locale: 'nl',
>>>>>>> 4ddad331
  },
  {
    shortName: 'pl',
    originalName: 'Polski',
    translatedName: 'Polish',
    emoji: '🇵🇱',
<<<<<<< HEAD
    country: 'PL',
    momentLocale: 'pl',
=======
    locale: 'pl',
>>>>>>> 4ddad331
  },
  {
    shortName: 'pt',
    originalName: 'Português',
    translatedName: 'Portuguese',
    emoji: '🇵🇹',
<<<<<<< HEAD
    country: 'PT',
    momentLocale: 'pt',
=======
    locale: 'pt',
>>>>>>> 4ddad331
  },
  {
    shortName: 'ru',
    originalName: 'Русский',
    translatedName: 'Russian',
    emoji: '🇷🇺',
<<<<<<< HEAD
    country: 'RU',
    momentLocale: 'ru',
=======
    locale: 'ru',
>>>>>>> 4ddad331
  },
  {
    momentLocale: 'si',
    shortName: 'sl',
    originalName: 'Slovenščina',
    translatedName: 'Slovenian',
    emoji: '🇸🇮',
<<<<<<< HEAD
    country: 'SI'
=======
    locale: 'sl',
>>>>>>> 4ddad331
  },
  {
    shortName: 'sv',
    originalName: 'Svenska',
    translatedName: 'Swedish',
    emoji: '🇸🇪',
<<<<<<< HEAD
    country: 'SE',
    momentLocale: 'sv',
=======
    locale: 'sv',
>>>>>>> 4ddad331
  },
  {
    shortName: 'uk',
    originalName: 'Українська',
    translatedName: 'Ukrainian',
    emoji: '🇺🇦',
<<<<<<< HEAD
    country: 'UA',
    momentLocale: 'uk',
=======
    locale: 'uk',
>>>>>>> 4ddad331
  },
  // Vietnamese
  {
    shortName: 'vi',
    originalName: 'Tiếng Việt',
    translatedName: 'Vietnamese',
    emoji: '🇻🇳',
<<<<<<< HEAD
    country: 'VN',
    momentLocale: 'vi',
=======
    locale: 'vi',
>>>>>>> 4ddad331
  },
  {
    shortName: 'zh',
    originalName: '中文',
    translatedName: 'Chinese',
    emoji: '🇨🇳',
<<<<<<< HEAD
    country: 'CN',
    momentLocale: 'cn'
=======
    locale: 'zh-cn',
>>>>>>> 4ddad331
  },
  {
    originalName: 'Ελληνικά',
    translatedName: 'Greek',
    emoji: '🇬🇷',
<<<<<<< HEAD
    country: 'GR',
    momentLocale: 'el',
    shortName: 'gr'
=======
    locale: 'el',
>>>>>>> 4ddad331
  },
  {
    shortName: 'tr',
    originalName: 'Türkçe',
    translatedName: 'Turkish',
    emoji: '🇹🇷',
<<<<<<< HEAD
    country: 'TR',
    momentLocale: 'tr',
=======
    locale: 'tr',
>>>>>>> 4ddad331
  },
  {
    shortName: 'lv',
    originalName: 'Latvian',
    translatedName: 'Latvian',
    emoji: '🇱🇻',
<<<<<<< HEAD
    country: 'LV',
    momentLocale: 'lv',
=======
    locale: 'lv',
>>>>>>> 4ddad331
  },
  {
    shortName: 'hr',
    originalName: 'Hrvatski',
    translatedName: 'Croatian',
    emoji: '🇭🇷',
<<<<<<< HEAD
    country: 'HR',
    momentLocale: 'hr',
=======
    locale: 'hr',
  },
  // Hungarian
  {
    shortName: 'hu',
    originalName: 'Magyar',
    translatedName: 'Hungarian',
    emoji: '🇭🇺',
    locale: 'hu',
>>>>>>> 4ddad331
  },
];

export const getLanguageByCode = (code: string | null) =>
  languages.find((language) => language.shortName === code) ?? languages[languages.length - 1];<|MERGE_RESOLUTION|>--- conflicted
+++ resolved
@@ -3,7 +3,6 @@
   originalName: string;
   translatedName: string;
   emoji: string;
-<<<<<<< HEAD
 
   /**
    * The country identified b<y the ISO-3166 alpha 2 code:
@@ -11,10 +10,7 @@
    */
   country?: string;
 
-  momentLocale: string;
-=======
   locale: string;
->>>>>>> 4ddad331
 };
 
 export const languages: Language[] = [
@@ -23,24 +19,16 @@
     originalName: 'Deutsch',
     translatedName: 'German',
     emoji: '🇩🇪',
-<<<<<<< HEAD
     country: 'DE',
-    momentLocale: 'de',
-=======
     locale: 'de',
->>>>>>> 4ddad331
   },
   {
     shortName: 'en',
     originalName: 'English',
     translatedName: 'English',
     emoji: '🇬🇧',
-<<<<<<< HEAD
     country: 'GB',
-    momentLocale: 'en-gb',
-=======
     locale: 'en-gb',
->>>>>>> 4ddad331
   },
   // Danish
   {
@@ -48,12 +36,8 @@
     originalName: 'Dansk',
     translatedName: 'Danish',
     emoji: '🇩🇰',
-<<<<<<< HEAD
     country: 'DK',
-    momentLocale: 'da',
-=======
     locale: 'da',
->>>>>>> 4ddad331
   },
   // Hebrew
   {
@@ -61,72 +45,48 @@
     originalName: 'עברית',
     translatedName: 'Hebrew',
     emoji: '🇮🇱',
-<<<<<<< HEAD
     country: 'IL',
-    momentLocale: 'he',
-=======
     locale: 'he',
->>>>>>> 4ddad331
   },
   {
     shortName: 'es',
     originalName: 'Español',
     translatedName: 'Spanish',
     emoji: '🇪🇸',
-<<<<<<< HEAD
     country: 'ES',
-    momentLocale: 'es',
-=======
     locale: 'es',
->>>>>>> 4ddad331
   },
   {
     shortName: 'fr',
     originalName: 'Français',
     translatedName: 'French',
     emoji: '🇫🇷',
-<<<<<<< HEAD
     country: 'FR',
-    momentLocale: 'fr',
-=======
     locale: 'fr',
->>>>>>> 4ddad331
   },
   {
     shortName: 'it',
     originalName: 'Italiano',
     translatedName: 'Italian',
     emoji: '🇮🇹',
-<<<<<<< HEAD
     country: 'IT',
-    momentLocale: 'it',
-=======
     locale: 'it',
->>>>>>> 4ddad331
   },
   {
     shortName: 'ja',
     originalName: '日本語',
     translatedName: 'Japanese',
     emoji: '🇯🇵',
-<<<<<<< HEAD
     country: 'JP',
-    momentLocale: 'jp'
-=======
     locale: 'ja',
->>>>>>> 4ddad331
   },
   {
     shortName: 'ko',
     originalName: '한국어',
     translatedName: 'Korean',
     emoji: '🇰🇷',
-<<<<<<< HEAD
     country: 'KR',
-    momentLocale: 'ko'
-=======
     locale: 'ko',
->>>>>>> 4ddad331
   },
   {
     shortName: 'lol',
@@ -141,12 +101,8 @@
     originalName: 'Norsk',
     translatedName: 'Norwegian',
     emoji: '🇳🇴',
-<<<<<<< HEAD
     country: 'NO',
-    momentLocale: 'nb',
-=======
     locale: 'nb',
->>>>>>> 4ddad331
   },
   // Slovak
   {
@@ -154,96 +110,64 @@
     originalName: 'Slovenčina',
     translatedName: 'Slovak',
     emoji: '🇸🇰',
-<<<<<<< HEAD
     country: 'SK',
-    momentLocale: 'sk',
-=======
     locale: 'sk',
->>>>>>> 4ddad331
   },
   {
     shortName: 'nl',
     originalName: 'Nederlands',
     translatedName: 'Dutch',
     emoji: '🇳🇱',
-<<<<<<< HEAD
     country: 'NL',
-    momentLocale: 'nl',
-=======
     locale: 'nl',
->>>>>>> 4ddad331
   },
   {
     shortName: 'pl',
     originalName: 'Polski',
     translatedName: 'Polish',
     emoji: '🇵🇱',
-<<<<<<< HEAD
     country: 'PL',
-    momentLocale: 'pl',
-=======
     locale: 'pl',
->>>>>>> 4ddad331
   },
   {
     shortName: 'pt',
     originalName: 'Português',
     translatedName: 'Portuguese',
     emoji: '🇵🇹',
-<<<<<<< HEAD
     country: 'PT',
-    momentLocale: 'pt',
-=======
     locale: 'pt',
->>>>>>> 4ddad331
   },
   {
     shortName: 'ru',
     originalName: 'Русский',
     translatedName: 'Russian',
     emoji: '🇷🇺',
-<<<<<<< HEAD
     country: 'RU',
-    momentLocale: 'ru',
-=======
     locale: 'ru',
->>>>>>> 4ddad331
-  },
-  {
-    momentLocale: 'si',
+  },
+  {
     shortName: 'sl',
     originalName: 'Slovenščina',
     translatedName: 'Slovenian',
     emoji: '🇸🇮',
-<<<<<<< HEAD
-    country: 'SI'
-=======
+    country: 'SI',
     locale: 'sl',
->>>>>>> 4ddad331
   },
   {
     shortName: 'sv',
     originalName: 'Svenska',
     translatedName: 'Swedish',
     emoji: '🇸🇪',
-<<<<<<< HEAD
     country: 'SE',
-    momentLocale: 'sv',
-=======
     locale: 'sv',
->>>>>>> 4ddad331
   },
   {
     shortName: 'uk',
     originalName: 'Українська',
     translatedName: 'Ukrainian',
     emoji: '🇺🇦',
-<<<<<<< HEAD
     country: 'UA',
-    momentLocale: 'uk',
-=======
     locale: 'uk',
->>>>>>> 4ddad331
   },
   // Vietnamese
   {
@@ -251,70 +175,47 @@
     originalName: 'Tiếng Việt',
     translatedName: 'Vietnamese',
     emoji: '🇻🇳',
-<<<<<<< HEAD
     country: 'VN',
-    momentLocale: 'vi',
-=======
     locale: 'vi',
->>>>>>> 4ddad331
   },
   {
     shortName: 'zh',
     originalName: '中文',
     translatedName: 'Chinese',
     emoji: '🇨🇳',
-<<<<<<< HEAD
     country: 'CN',
-    momentLocale: 'cn'
-=======
     locale: 'zh-cn',
->>>>>>> 4ddad331
   },
   {
     originalName: 'Ελληνικά',
     translatedName: 'Greek',
     emoji: '🇬🇷',
-<<<<<<< HEAD
     country: 'GR',
-    momentLocale: 'el',
-    shortName: 'gr'
-=======
+    shortName: 'gr',
     locale: 'el',
->>>>>>> 4ddad331
   },
   {
     shortName: 'tr',
     originalName: 'Türkçe',
     translatedName: 'Turkish',
     emoji: '🇹🇷',
-<<<<<<< HEAD
     country: 'TR',
-    momentLocale: 'tr',
-=======
     locale: 'tr',
->>>>>>> 4ddad331
   },
   {
     shortName: 'lv',
     originalName: 'Latvian',
     translatedName: 'Latvian',
     emoji: '🇱🇻',
-<<<<<<< HEAD
     country: 'LV',
-    momentLocale: 'lv',
-=======
     locale: 'lv',
->>>>>>> 4ddad331
   },
   {
     shortName: 'hr',
     originalName: 'Hrvatski',
     translatedName: 'Croatian',
     emoji: '🇭🇷',
-<<<<<<< HEAD
     country: 'HR',
-    momentLocale: 'hr',
-=======
     locale: 'hr',
   },
   // Hungarian
@@ -324,7 +225,6 @@
     translatedName: 'Hungarian',
     emoji: '🇭🇺',
     locale: 'hu',
->>>>>>> 4ddad331
   },
 ];
 
