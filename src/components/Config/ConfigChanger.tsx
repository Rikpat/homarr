import { Center, Loader, Select, Tooltip } from '@mantine/core';
import { setCookies } from 'cookies-next';
import { useEffect, useState } from 'react';
import { useConfig } from '../../tools/state';

export default function ConfigChanger() {
  const { config, loadConfig, setConfig, getConfigs } = useConfig();
  const [configList, setConfigList] = useState([] as string[]);
  useEffect(() => {
    getConfigs().then((configs) => setConfigList(configs));
    // setConfig(initialConfig);
  }, [config]);
  // If configlist is empty, return a loading indicator
  if (configList.length === 0) {
    return (
      <Center>
        <Tooltip label={"Loading your configs. This doesn't load in vercel."}>
          <Loader />
        </Tooltip>
      </Center>
    );
  }
  return (
    <Select
      defaultValue={config.name}
      label="Config loader"
      onChange={(e) => {
        loadConfig(e ?? 'default');
<<<<<<< HEAD
        setCookies('config-name', e ?? 'default', { maxAge: 60 * 60 * 24 * 30, sameSite: 'strict' });
=======
        setCookies('config-name', e ?? 'default', {
          maxAge: 60 * 60 * 24 * 30,
          sameSite: 'strict',
        });
>>>>>>> d631865f
      }}
      data={
        // If config list is empty, return the current config
        configList.length === 0 ? [config.name] : configList
      }
    />
  );
}<|MERGE_RESOLUTION|>--- conflicted
+++ resolved
@@ -26,14 +26,10 @@
       label="Config loader"
       onChange={(e) => {
         loadConfig(e ?? 'default');
-<<<<<<< HEAD
-        setCookies('config-name', e ?? 'default', { maxAge: 60 * 60 * 24 * 30, sameSite: 'strict' });
-=======
         setCookies('config-name', e ?? 'default', {
           maxAge: 60 * 60 * 24 * 30,
           sameSite: 'strict',
         });
->>>>>>> d631865f
       }}
       data={
         // If config list is empty, return the current config
