import { Box, createStyles, Group, Header as MantineHeader, Text } from '@mantine/core';
import { openContextModal } from '@mantine/modals';
import { useConfigContext } from '../../../config/provider';
import { Logo } from '../Logo';
import { useCardStyles } from '../useCardStyles';
import { AddElementAction } from './Actions/AddElementAction/AddElementAction';
<<<<<<< HEAD
import { ViewToggleButton } from '../../Dashboard/Views/ViewToggleButton';
=======
import { ToggleEditModeAction } from './Actions/ToggleEditMode/ToggleEditMode';
import { Search } from './Search';
import { SettingsMenu } from './SettingsMenu';
>>>>>>> a29b77d0

export const HeaderHeight = 64;

export function Header(props: any) {
  const { classes } = useStyles();
  const { classes: cardClasses } = useCardStyles();

  const { config } = useConfigContext();

  return (
    <MantineHeader height={HeaderHeight} className={cardClasses.card}>
      <Group p="xs" noWrap grow>
        <Box className={classes.hide}>
          <Logo />
        </Box>
        <Group position="right" noWrap>
          <Text
            onClick={() => {
              openContextModal({
                modal: 'changeTilePosition',
                title: 'Change tile position',
                innerProps: {
                  tile: config?.services[0],
                },
              });
            }}
            variant="link"
          >
            Test: Open Change Pos Modal
          </Text>

          <Search />
          <AddElementAction />
<<<<<<< HEAD
          <ToolsMenu />
          <ViewToggleButton />
=======
          <ToggleEditModeAction />
>>>>>>> a29b77d0
          <SettingsMenu />
        </Group>
      </Group>
    </MantineHeader>
  );
}

const useStyles = createStyles((theme) => ({
  hide: {
    [theme.fn.smallerThan('xs')]: {
      display: 'none',
    },
  },
}));<|MERGE_RESOLUTION|>--- conflicted
+++ resolved
@@ -4,13 +4,9 @@
 import { Logo } from '../Logo';
 import { useCardStyles } from '../useCardStyles';
 import { AddElementAction } from './Actions/AddElementAction/AddElementAction';
-<<<<<<< HEAD
-import { ViewToggleButton } from '../../Dashboard/Views/ViewToggleButton';
-=======
 import { ToggleEditModeAction } from './Actions/ToggleEditMode/ToggleEditMode';
 import { Search } from './Search';
 import { SettingsMenu } from './SettingsMenu';
->>>>>>> a29b77d0
 
 export const HeaderHeight = 64;
 
@@ -44,12 +40,7 @@
 
           <Search />
           <AddElementAction />
-<<<<<<< HEAD
-          <ToolsMenu />
-          <ViewToggleButton />
-=======
           <ToggleEditModeAction />
->>>>>>> a29b77d0
           <SettingsMenu />
         </Group>
       </Group>
