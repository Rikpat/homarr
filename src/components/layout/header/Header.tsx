--- conflicted
+++ resolved
@@ -1,13 +1,8 @@
 import { Box, createStyles, Group, Header as MantineHeader, Indicator } from '@mantine/core';
-<<<<<<< HEAD
-import { useQuery } from '@tanstack/react-query';
-import { CURRENT_VERSION, REPO_URL } from '../../../../data/constants';
-=======
 import { useEffect, useState } from 'react';
 import { REPO_URL } from '../../../../data/constants';
 import DockerMenuButton from '../../../modules/Docker/DockerModule';
 import { usePackageAttributesStore } from '../../../tools/client/zustands/usePackageAttributesStore';
->>>>>>> 789bfd6f
 import { Logo } from '../Logo';
 import { useCardStyles } from '../useCardStyles';
 import { ToggleEditModeAction } from './Actions/ToggleEditMode/ToggleEditMode';
@@ -19,7 +14,8 @@
 export function Header(props: any) {
   const { classes } = useStyles();
   const { classes: cardClasses } = useCardStyles(false);
-<<<<<<< HEAD
+  const { attributes } = usePackageAttributesStore();
+
   const { isLoading, error, data } = useQuery({
     queryKey: ['github/latest'],
     cacheTime: 1000 * 60 * 60 * 24,
@@ -27,22 +23,8 @@
     queryFn: () =>
       fetch(`https://api.github.com/repos/${REPO_URL}/releases/latest`).then((res) => res.json()),
   });
-  const newVersionAvailable = data?.tag_name !== CURRENT_VERSION ? data?.tag_name : undefined;
-=======
-  const { attributes } = usePackageAttributesStore();
-
-  const [newVersionAvailable, setNewVersionAvailable] = useState<string>('');
-  useEffect(() => {
-    // Fetch Data here when component first mounted
-    fetch(`https://api.github.com/repos/${REPO_URL}/releases/latest`).then((res) => {
-      res.json().then((data) => {
-        if (data.tag_name > `v${attributes.packageVersion}`) {
-          setNewVersionAvailable(data.tag_name);
-        }
-      });
-    });
-  }, []);
->>>>>>> 789bfd6f
+  const newVersionAvailable =
+    data?.tag_name > `v${attributes.packageVersion}` ? data?.tag_name : undefined;
 
   return (
     <MantineHeader height="auto" className={cardClasses.card}>
