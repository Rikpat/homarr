--- conflicted
+++ resolved
@@ -15,14 +15,11 @@
 import { CalendarModule, DateModule, TotalDownloadsModule, WeatherModule } from '../modules';
 import { DashdotModule } from '../modules/dash.';
 import { ModuleWrapper } from '../modules/moduleWrapper';
-<<<<<<< HEAD
 import { CalendarModule, TotalDownloadsModule, WeatherModule, DateModule } from '../modules';
 import DockerDrawer from '../Docker/DockerDrawer';
-=======
 import SearchBar from '../modules/search/SearchModule';
 import { SettingsMenuButton } from '../Settings/SettingsMenu';
 import { Logo } from './Logo';
->>>>>>> 0fdfa550
 
 const HEADER_HEIGHT = 60;
 
