--- conflicted
+++ resolved
@@ -17,11 +17,7 @@
   Tooltip,
 } from '@mantine/core';
 import { useForm } from '@mantine/form';
-<<<<<<< HEAD
-import { useEffect, useState } from 'react';
-=======
 import { useDebouncedValue } from '@mantine/hooks';
->>>>>>> 3fe8a4f7
 import { IconApps as Apps } from '@tabler/icons';
 import { useEffect, useState } from 'react';
 import { v4 as uuidv4 } from 'uuid';
@@ -138,17 +134,10 @@
 
   const [debounced, cancel] = useDebouncedValue(form.values.name, 250);
   useEffect(() => {
-<<<<<<< HEAD
-    if (form.values.name !== debounced) return;
-    MatchIcon(form.values.name, form);
-    MatchService(form.values.name, form);
-    MatchPort(form.values.name, form);
-=======
     if (form.values.name !== debounced || form.values.icon !== DEFAULT_ICON) return;
     MatchIcon(form.values.name, form);
     MatchService(form.values.name, form);
     tryMatchPort(form.values.name, form);
->>>>>>> 3fe8a4f7
   }, [debounced]);
 
   // Try to set const hostname to new URL(form.values.url).hostname)
@@ -204,15 +193,6 @@
           form.reset();
         })}
       >
-<<<<<<< HEAD
-        <Group direction="column" grow>
-          <TextInput
-            required
-            label="Service name"
-            placeholder="Plex"
-            {...form.getInputProps('name')}
-          />
-=======
         <Tabs grow>
           <Tabs.Tab label="Options">
             <ScrollArea style={{ height: 500 }} scrollbarSize={4}>
@@ -223,7 +203,6 @@
                   placeholder="Plex"
                   {...form.getInputProps('name')}
                 />
->>>>>>> 3fe8a4f7
 
                 <TextInput
                   required
