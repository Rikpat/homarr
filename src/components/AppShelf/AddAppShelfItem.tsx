--- conflicted
+++ resolved
@@ -25,11 +25,7 @@
 import { useEffect, useState } from 'react';
 import { v4 as uuidv4 } from 'uuid';
 import { useConfig } from '../../tools/state';
-<<<<<<< HEAD
 import { tryMatchPort, ServiceTypeList, StatusCodes, Config } from '../../tools/types';
-=======
-import { ServiceTypeList, StatusCodes, tryMatchPort } from '../../tools/types';
->>>>>>> 17364f46
 import Tip from '../layout/Tip';
 
 export function AddItemShelfButton(props: any) {
@@ -415,12 +411,7 @@
               )}
             </Stack>
           </Tabs.Panel>
-<<<<<<< HEAD
           <Tabs.Panel value="Advanced Options">
-=======
-          <Tabs.Panel value={t('modal.tabs.advancedOptions.title')}>
-            <Space h="sm" />
->>>>>>> 17364f46
             <Stack>
               <Switch
                 label={t('modal.tabs.advancedOptions.form.ping.label')}
