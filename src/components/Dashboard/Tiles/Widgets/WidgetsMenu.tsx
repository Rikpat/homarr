import { Title } from '@mantine/core';
import { useTranslation } from 'next-i18next';
import { openContextModalGeneric } from '../../../../tools/mantineModalManagerExtensions';
import { IWidget } from '../../../../widgets/widgets';
import { useWrapperColumnCount } from '../../Wrappers/gridstack/store';
import { GenericTileMenu } from '../GenericTileMenu';
import { WidgetEditModalInnerProps } from './WidgetsEditModal';
import { WidgetsRemoveModalInnerProps } from './WidgetsRemoveModal';
import WidgetsDefinitions from '../../../../widgets';

export type WidgetChangePositionModalInnerProps = {
  widgetId: string;
  widget: IWidget<string, any>;
  wrapperColumnCount: number;
};

interface WidgetsMenuProps {
  integration: string;
  widget: IWidget<string, any> | undefined;
}

export const WidgetsMenu = ({ integration, widget }: WidgetsMenuProps) => {
  const { t } = useTranslation(`modules/${integration}`);
  const wrapperColumnCount = useWrapperColumnCount();

<<<<<<< HEAD
  if (!widget || !wrapperColumnCount) return null;
=======
  if (!widget) return null;
  // Match widget.id with WidgetsDefinitions
  // First get the keys
  const keys = Object.keys(WidgetsDefinitions);
  // Then find the key that matches the widget.id
  const widgetDefinition = keys.find((key) => key === widget.id);
  // Then get the widget definition
  const widgetDefinitionObject =
    WidgetsDefinitions[widgetDefinition as keyof typeof WidgetsDefinitions];
>>>>>>> 8be8ca22

  const handleDeleteClick = () => {
    openContextModalGeneric<WidgetsRemoveModalInnerProps>({
      modal: 'integrationRemove',
      title: <Title order={4}>{t('descriptor.remove.title')}</Title>,
      innerProps: {
        widgetId: integration,
      },
    });
  };

  const handleChangeSizeClick = () => {
    openContextModalGeneric<WidgetChangePositionModalInnerProps>({
      modal: 'changeIntegrationPositionModal',
      size: 'xl',
      title: null,
      innerProps: {
        widgetId: integration,
        widget,
        wrapperColumnCount,
      },
    });
  };

  const handleEditClick = () => {
    openContextModalGeneric<WidgetEditModalInnerProps>({
      modal: 'integrationOptions',
      title: <Title order={4}>{t('descriptor.settings.title')}</Title>,
      innerProps: {
        widgetId: integration,
        options: widget.properties,
        // Cast as the right type for the correct widget
        widgetOptions: widgetDefinitionObject.options as any,
      },
      zIndex: 5,
    });
  };

  return (
    <GenericTileMenu
      handleClickEdit={handleEditClick}
      handleClickChangePosition={handleChangeSizeClick}
      handleClickDelete={handleDeleteClick}
      displayEdit={
        typeof widget.properties !== 'undefined' && Object.keys(widget.properties).length !== 0
      }
    />
  );
};<|MERGE_RESOLUTION|>--- conflicted
+++ resolved
@@ -23,10 +23,7 @@
   const { t } = useTranslation(`modules/${integration}`);
   const wrapperColumnCount = useWrapperColumnCount();
 
-<<<<<<< HEAD
   if (!widget || !wrapperColumnCount) return null;
-=======
-  if (!widget) return null;
   // Match widget.id with WidgetsDefinitions
   // First get the keys
   const keys = Object.keys(WidgetsDefinitions);
@@ -35,7 +32,6 @@
   // Then get the widget definition
   const widgetDefinitionObject =
     WidgetsDefinitions[widgetDefinition as keyof typeof WidgetsDefinitions];
->>>>>>> 8be8ca22
 
   const handleDeleteClick = () => {
     openContextModalGeneric<WidgetsRemoveModalInnerProps>({
