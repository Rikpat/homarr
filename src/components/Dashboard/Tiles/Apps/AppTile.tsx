import { Affix, Box, Text, Tooltip, UnstyledButton } from '@mantine/core';
import { createStyles, useMantineTheme } from '@mantine/styles';
import { motion } from 'framer-motion';
import Link from 'next/link';

import { AppType } from '../../../../types/app';
<<<<<<< HEAD
import { useCardStyles } from '../../../layout/Common/useCardStyles';
=======
>>>>>>> daa5ca29
import { useEditModeStore } from '../../Views/useEditModeStore';
import { HomarrCardWrapper } from '../HomarrCardWrapper';
import { BaseTileProps } from '../type';
import { AppMenu } from './AppMenu';
import { AppPing } from './AppPing';

interface AppTileProps extends BaseTileProps {
  app: AppType;
}

export const AppTile = ({ className, app }: AppTileProps) => {
  const isEditMode = useEditModeStore((x) => x.enabled);
  const { cx, classes } = useStyles();
  const { colorScheme } = useMantineTheme();
  const tooltipContent = [
    app.appearance.appNameStatus === 'hover' ? app.name : undefined,
    app.behaviour.tooltipDescription,
  ]
    .filter((e) => e)
    .join(': ');

  const isRow = app.appearance.positionAppName.includes('row');

  function Inner() {
    return (
      <Tooltip.Floating
        label={tooltipContent}
        position="right-start"
        c={colorScheme === 'light' ? 'black' : 'dark.0'}
        color={colorScheme === 'light' ? 'gray.2' : 'dark.4'}
        multiline
        disabled={!tooltipContent}
        styles={{ tooltip: { maxWidth: 300 } }}
      >
        <Box
          className={`${classes.base} ${cx(classes.appContent, 'dashboard-tile-app')}`}
          h="100%"
          sx={{
            flexFlow: app.appearance.positionAppName ?? 'column',
          }}
        >
          {app.appearance.appNameStatus === 'normal' && (
            <Text
              className={cx(classes.appName, 'dashboard-tile-app-title')}
              fw={700}
              size="md"
              ta="center"
              sx={{
                flex: isRow ? '1' : undefined,
              }}
              lineClamp={app.appearance.lineClampAppName}
            >
              {app.name}
            </Text>
          )}
          <motion.img
            className={cx('dashboard-tile-app-image')}
            src={app.appearance.iconUrl}
            height="85%"
            width="85%"
            alt={app.name}
            whileHover={{ scale: 0.9 }}
            initial={{ scale: 0.8 }}
            style={{
              maxHeight: '90%',
              maxWidth: '90%',
              flex: 1,
              overflow: 'auto',
              objectFit: 'contain',
              width: isRow ? 0 : undefined,
            }}
          />
        </Box>
      </Tooltip.Floating>
    );
  }

  return (
    <HomarrCardWrapper className={className} p={10}>
      <AppMenu app={app} />
      {!app.url || isEditMode ? (
        <UnstyledButton
          className={`${classes.button} ${classes.base}`}
          style={{ pointerEvents: isEditMode ? 'none' : 'auto' }}
        >
          <Inner />
        </UnstyledButton>
      ) : (
        <UnstyledButton
          style={{ pointerEvents: isEditMode ? 'none' : 'auto' }}
          component={Link}
          href={app.behaviour.externalUrl.length > 0 ? app.behaviour.externalUrl : app.url}
          target={app.behaviour.isOpeningNewTab ? '_blank' : '_self'}
          className={`${classes.button} ${classes.base}`}
        >
          <Inner />
        </UnstyledButton>
      )}
      <AppPing app={app} />
    </HomarrCardWrapper>
  );
};

const useStyles = createStyles((theme, _params, getRef) => ({
  base: {
    display: 'flex',
    alignItems: 'center',
    justifyContent: 'center',
  },
  appContent: {
    gap: 0,
    overflow: 'visible',
    flexGrow: 5,
  },
  appName: {
    wordBreak: 'break-word',
  },
  button: {
    height: '100%',
    width: '100%',
    gap: 4,
  },
}));

export const appTileDefinition = {
  component: AppTile,
  minWidth: 1,
  minHeight: 1,
  maxWidth: 12,
  maxHeight: 12,
};<|MERGE_RESOLUTION|>--- conflicted
+++ resolved
@@ -4,10 +4,6 @@
 import Link from 'next/link';
 
 import { AppType } from '../../../../types/app';
-<<<<<<< HEAD
-import { useCardStyles } from '../../../layout/Common/useCardStyles';
-=======
->>>>>>> daa5ca29
 import { useEditModeStore } from '../../Views/useEditModeStore';
 import { HomarrCardWrapper } from '../HomarrCardWrapper';
 import { BaseTileProps } from '../type';
