import { Center, Text, UnstyledButton } from '@mantine/core';
import { NextLink } from '@mantine/next';
import { createStyles } from '@mantine/styles';
import { ServiceType } from '../../../../types/service';
import { useCardStyles } from '../../../layout/useCardStyles';
import { useEditModeStore } from '../../Views/useEditModeStore';
import { HomarrCardWrapper } from '../HomarrCardWrapper';
import { BaseTileProps } from '../type';
import { ServiceMenu } from './ServiceMenu';
import { ServicePing } from './ServicePing';

interface ServiceTileProps extends BaseTileProps {
  service: ServiceType;
}

export const ServiceTile = ({ className, service }: ServiceTileProps) => {
  const isEditMode = useEditModeStore((x) => x.enabled);

  const { cx, classes } = useStyles();

  const {
    classes: { card: cardClass },
  } = useCardStyles();

  const inner = (
    <>
      <Text align="center" weight={500} size="md" className={classes.serviceName}>
        {service.name}
      </Text>
      <Center style={{ height: '75%', flex: 1 }}>
        {/* eslint-disable-next-line @next/next/no-img-element */}
        <img className={classes.image} src={service.appearance.iconUrl} alt="" />
      </Center>
    </>
  );

  return (
    <HomarrCardWrapper>
      {/* TODO: add service menu */}

      <div style={{ position: 'absolute', top: 10, right: 10 }}>
        <ServiceMenu service={service} />
      </div>

      {!service.url || isEditMode ? (
        <UnstyledButton
          className={classes.button}
          style={{ pointerEvents: isEditMode ? 'none' : 'auto' }}
        >
          {inner}
        </UnstyledButton>
      ) : (
        <UnstyledButton
          style={{ pointerEvents: isEditMode ? 'none' : 'auto' }}
          component={NextLink}
          href={service.url}
          target={service.behaviour.isOpeningNewTab ? '_blank' : '_self'}
          className={cx(classes.button, classes.link)}
        >
          {inner}
        </UnstyledButton>
      )}
<<<<<<< HEAD
      {/*<ServicePing service={service} />*/}
    </HomarrCardWrapper>
=======
      <ServicePing service={service} />
    </Card>
>>>>>>> c2571190
  );
};

const useStyles = createStyles((theme, _params, getRef) => ({
  image: {
    ref: getRef('image'),
    maxHeight: '80%',
    maxWidth: '80%',
    transition: 'transform 100ms ease-in-out',
  },
  serviceName: {
    ref: getRef('serviceName'),
  },
  button: {
    height: '100%',
    width: '100%',
    display: 'flex',
    flexDirection: 'column',
    alignItems: 'center',
    gap: 4,
  },
  link: {
    [`&:hover .${getRef('image')}`]: {
      // TODO: add styles for image when hovering card
    },
    [`&:hover .${getRef('serviceName')}`]: {
      // TODO: add styles for service name when hovering card
    },
  },
}));<|MERGE_RESOLUTION|>--- conflicted
+++ resolved
@@ -60,13 +60,8 @@
           {inner}
         </UnstyledButton>
       )}
-<<<<<<< HEAD
-      {/*<ServicePing service={service} />*/}
+      <ServicePing service={service} />
     </HomarrCardWrapper>
-=======
-      <ServicePing service={service} />
-    </Card>
->>>>>>> c2571190
   );
 };
 
