import {
  Alert,
  Button,
  Card,
  Divider,
  Flex,
  PasswordInput,
  Stack,
  Text,
  TextInput,
  Title,
} from '@mantine/core';
import { useForm } from '@mantine/form';
import { IconAlertTriangle } from '@tabler/icons-react';
import { GetServerSidePropsContext, InferGetServerSidePropsType } from 'next';
import { signIn } from 'next-auth/react';
import { useTranslation } from 'next-i18next';
import Head from 'next/head';
import Image from 'next/image';
import { useRouter } from 'next/router';
import { useState } from 'react';
import { z } from 'zod';
import { ThemeSchemeToggle } from '~/components/ThemeSchemeToggle/ThemeSchemeToggle';
import { FloatingBackground } from '~/components/layout/Background/FloatingBackground';
import { env } from '~/env';
import { getServerAuthSession } from '~/server/auth';
import { getServerSideTranslations } from '~/tools/server/getServerSideTranslations';
import { useI18nZodResolver } from '~/utils/i18n-zod-resolver';
import { signInSchema } from '~/validations/user';

const signInSchemaWithProvider = signInSchema.extend({ provider: z.string() });

export default function LoginPage({
  redirectAfterLogin,
<<<<<<< HEAD
  providers,
  oidcProviderName,
=======
  isDemo,
>>>>>>> 6e250d6f
}: InferGetServerSidePropsType<typeof getServerSideProps>) {
  const { t } = useTranslation('authentication/login');
  const { i18nZodResolver } = useI18nZodResolver();
  const router = useRouter();
  const [isLoading, setIsLoading] = useState(false);
  const [isError, setIsError] = useState(false);

  const hasCredentialsInput = providers.includes('credentials') || providers.includes('ldap');

  const form = useForm<z.infer<typeof signInSchemaWithProvider>>({
    validateInputOnChange: true,
    validateInputOnBlur: true,
    validate: i18nZodResolver(signInSchemaWithProvider),
  });

  const handleSubmit = (values: z.infer<typeof signInSchemaWithProvider>) => {
    setIsLoading(true);
    setIsError(false);
    signIn(values.provider, {
      redirect: false,
      name: values.name,
      password: values.password,
      callbackUrl: '/',
    }).then((response) => {
      if (!response?.ok) {
        setIsLoading(false);
        setIsError(true);
        return;
      }
      router.push(redirectAfterLogin ?? '/manage');
    });
  };

  const metaTitle = `${t('metaTitle')} • Homarr`;

  return (
    <>
      <Head>
        <title>{metaTitle}</title>
      </Head>

      <Flex h="100dvh" display="flex" w="100%" direction="column" align="center" justify="center">
        <FloatingBackground />
        <ThemeSchemeToggle pos="absolute" top={20} right={20} />
        <Stack spacing={40} align="center" w="100%">
          <Stack spacing={0} align="center">
            <Image src="/imgs/logo/logo.svg" width={80} height={80} alt="" />
            <Text
              sx={(theme) => ({
                color: theme.colorScheme === 'dark' ? theme.colors.gray[5] : theme.colors.dark[6],
                fontSize: '4rem',
                fontWeight: 800,
                lineHeight: 1,
              })}
              align="center"
            >
              Homarr
            </Text>
          </Stack>
          {isDemo && (
            <Alert title="Demo credentials">
              For demo purposes, you can login with the login <b>demo</b> and password :{' '}
              <b>demodemo</b>
            </Alert>
          )}
          <Card withBorder shadow="md" p="xl" radius="md" w="90%" maw={450}>
            <Title style={{ whiteSpace: 'nowrap' }} align="center" weight={900}>
              {t('title')}
            </Title>

            <Text color="dimmed" size="sm" align="center" mt={5} mb="md">
              {t('text')}
            </Text>

            {isError && (
              <Alert icon={<IconAlertTriangle size="1rem" />} color="red">
                {t('alert')}
              </Alert>
            )}
            {hasCredentialsInput && (
              <form onSubmit={form.onSubmit(handleSubmit)}>
                <Stack>
                  <TextInput
                    variant="filled"
                    label={t('form.fields.username.label')}
                    autoComplete="homarr-username"
                    withAsterisk
                    {...form.getInputProps('name')}
                  />

                  <PasswordInput
                    variant="filled"
                    label={t('form.fields.password.label')}
                    autoComplete="homarr-password"
                    withAsterisk
                    {...form.getInputProps('password')}
                  />

                  {providers.includes('credentials') && (
                    <Button
                      mt="xs"
                      variant="light"
                      fullWidth
                      type="submit"
                      disabled={isLoading && form.values.provider != 'credentials'}
                      loading={isLoading && form.values.provider == 'credentials'}
                      name="credentials"
                      onClick={() => form.setFieldValue('provider', 'credentials')}
                    >
                      {t('form.buttons.submit')}
                    </Button>
                  )}

                  {providers.includes('ldap') && (
                    <Button
                      mt="xs"
                      variant="light"
                      fullWidth
                      type="submit"
                      disabled={isLoading && form.values.provider != 'ldap'}
                      loading={isLoading && form.values.provider == 'ldap'}
                      name="ldap"
                      onClick={() => form.setFieldValue('provider', 'ldap')}
                    >
                      {t('form.buttons.submit')} - LDAP
                    </Button>
                  )}

                  {redirectAfterLogin && (
                    <Text color="dimmed" align="center" size="xs">
                      {t('form.afterLoginRedirection', { url: redirectAfterLogin })}
                    </Text>
                  )}
                </Stack>
              </form>
            )}
            {hasCredentialsInput && providers.includes('oidc') && (
              <Divider label="OIDC" labelPosition="center" mt="xl" mb="md" />
            )}
            {providers.includes('oidc') && (
              <Button mt="xs" variant="light" fullWidth onClick={() => signIn('oidc')}>
                {t('form.buttons.submit')} - {oidcProviderName}
              </Button>
            )}
          </Card>
        </Stack>
      </Flex>
    </>
  );
}

const regexExp = /^\/{1}[A-Za-z\/]*$/;

export const getServerSideProps = async ({
  locale,
  req,
  res,
  query,
}: GetServerSidePropsContext) => {
  const session = await getServerAuthSession({ req, res });

  const zodResult = await z
    .object({ redirectAfterLogin: z.string().regex(regexExp) })
    .safeParseAsync(query);
  const redirectAfterLogin = zodResult.success ? zodResult.data.redirectAfterLogin : null;

  if (session) {
    return {
      redirect: {
        destination: '/',
        permanent: false,
      },
    };
  }

  const isDemo = env.DEMO_MODE === 'true';

  return {
    props: {
      ...(await getServerSideTranslations(['authentication/login'], locale, req, res)),
      redirectAfterLogin,
<<<<<<< HEAD
      providers: env.AUTH_PROVIDER,
      oidcProviderName: env.AUTH_OIDC_CLIENT_NAME,
=======
      isDemo,
>>>>>>> 6e250d6f
    },
  };
};<|MERGE_RESOLUTION|>--- conflicted
+++ resolved
@@ -32,12 +32,9 @@
 
 export default function LoginPage({
   redirectAfterLogin,
-<<<<<<< HEAD
   providers,
   oidcProviderName,
-=======
   isDemo,
->>>>>>> 6e250d6f
 }: InferGetServerSidePropsType<typeof getServerSideProps>) {
   const { t } = useTranslation('authentication/login');
   const { i18nZodResolver } = useI18nZodResolver();
@@ -219,12 +216,9 @@
     props: {
       ...(await getServerSideTranslations(['authentication/login'], locale, req, res)),
       redirectAfterLogin,
-<<<<<<< HEAD
       providers: env.AUTH_PROVIDER,
       oidcProviderName: env.AUTH_OIDC_CLIENT_NAME,
-=======
       isDemo,
->>>>>>> 6e250d6f
     },
   };
 };