import { getCookie, setCookie } from 'cookies-next';
import fs from 'fs';
import { GetServerSidePropsContext } from 'next';

<<<<<<< HEAD
import fs from 'fs';
=======
>>>>>>> b459b0fe
import { LoadConfigComponent } from '../components/Config/LoadConfig';
import { Dashboard } from '../components/Dashboard/Dashboard';
import Layout from '../components/layout/Layout';
import { useInitConfig } from '../config/init';
import { getFrontendConfig } from '../tools/config/getFrontendConfig';
import { getServerSideTranslations } from '../tools/server/getServerSideTranslations';
import { dashboardNamespaces } from '../tools/server/translation-namespaces';
import { DashboardServerSideProps } from '../types/dashboardPageType';

export async function getServerSideProps({
  req,
  res,
  locale,
}: GetServerSidePropsContext): Promise<{ props: DashboardServerSideProps }> {
  // Get all the configs in the /data/configs folder
  // All the files that end in ".json"
  const configs = fs.readdirSync('./data/configs').filter((file) => file.endsWith('.json'));

  if (
    !configs.every(
      (config) => JSON.parse(fs.readFileSync(`./data/configs/${config}`, 'utf8')).schemaVersion
    )
  ) {
    // Replace the current page with the migrate page but don't redirect
    // This is to prevent the user from seeing the redirect
    res.writeHead(302, {
      Location: '/migrate',
    });
    res.end();

    return { props: {} as DashboardServerSideProps };
  }

  let configName = getCookie('config-name', { req, res });
  if (!configName) {
    setCookie('config-name', 'default', {
      req,
      res,
      maxAge: 60 * 60 * 24 * 30,
      sameSite: 'strict',
    });
    configName = 'default';
  }

  const translations = await getServerSideTranslations(req, res, dashboardNamespaces, locale);
  const config = getFrontendConfig(configName as string);

  return {
    props: {
      configName: configName as string,
      config,
      ...translations,
    },
  };
}

export default function HomePage({ config: initialConfig }: DashboardServerSideProps) {
  useInitConfig(initialConfig);

  return (
    <Layout>
      <Dashboard />
      <LoadConfigComponent />
    </Layout>
  );
}<|MERGE_RESOLUTION|>--- conflicted
+++ resolved
@@ -2,10 +2,6 @@
 import fs from 'fs';
 import { GetServerSidePropsContext } from 'next';
 
-<<<<<<< HEAD
-import fs from 'fs';
-=======
->>>>>>> b459b0fe
 import { LoadConfigComponent } from '../components/Config/LoadConfig';
 import { Dashboard } from '../components/Dashboard/Dashboard';
 import Layout from '../components/layout/Layout';
