--- conflicted
+++ resolved
@@ -9,12 +9,9 @@
 import { AppProps } from 'next/app';
 import Head from 'next/head';
 import { useState } from 'react';
-<<<<<<< HEAD
 import { IntegrationsEditModal } from '../components/Dashboard/Tiles/IntegrationsEditModal';
 import { IntegrationRemoveModal } from '../components/Dashboard/Tiles/IntegrationRemoveModal';
-=======
 import { ChangePositionModal } from '../components/Dashboard/Modals/ChangePosition/ChangePositionModal';
->>>>>>> a29b77d0
 import { EditServiceModal } from '../components/Dashboard/Modals/EditService/EditServiceModal';
 import { SelectElementModal } from '../components/Dashboard/Modals/SelectElement/SelectElementModal';
 import { ConfigProvider } from '../config/provider';
@@ -85,36 +82,23 @@
               withGlobalStyles
               withNormalizeCSS
             >
-<<<<<<< HEAD
               <ConfigProvider>
                 <NotificationsProvider limit={4} position="bottom-left">
-=======
-              <NotificationsProvider limit={4} position="bottom-left">
-                <ConfigProvider>
->>>>>>> a29b77d0
                   <ModalsProvider
                     modals={{
                       editService: EditServiceModal,
                       selectElement: SelectElementModal,
-<<<<<<< HEAD
                       integrationOptions: IntegrationsEditModal,
                       integrationRemove: IntegrationRemoveModal,
                       integrationChangePosition: IntegrationChangePositionModal,
                       categoryEditModal: CategoryEditModal,
-=======
                       changeTilePosition: ChangePositionModal,
->>>>>>> a29b77d0
                     }}
                   >
                     <Component {...pageProps} />
                   </ModalsProvider>
-<<<<<<< HEAD
                 </NotificationsProvider>
               </ConfigProvider>
-=======
-                </ConfigProvider>
-              </NotificationsProvider>
->>>>>>> a29b77d0
             </MantineProvider>
           </ColorTheme.Provider>
         </ColorSchemeProvider>
