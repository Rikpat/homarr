import { ColorScheme as MantineColorScheme, MantineProvider, MantineTheme } from '@mantine/core';
import { ModalsProvider } from '@mantine/modals';
import { Notifications } from '@mantine/notifications';
import { ReactQueryDevtools } from '@tanstack/react-query-devtools';
import Consola from 'consola';
import { getCookie, setCookie } from 'cookies-next';
import dayjs from 'dayjs';
import locale from 'dayjs/plugin/localeData';
import utc from 'dayjs/plugin/utc';
import 'flag-icons/css/flag-icons.min.css';
import { GetServerSidePropsContext } from 'next';
import { Session } from 'next-auth';
import { SessionProvider, getSession } from 'next-auth/react';
import { appWithTranslation } from 'next-i18next';
import { AppProps } from 'next/app';
import { useEffect, useState } from 'react';
import 'video.js/dist/video-js.css';
import { CommonHead } from '~/components/layout/Meta/CommonHead';
import { env } from '~/env.js';
import { ColorSchemeProvider } from '~/hooks/use-colorscheme';
import { modals } from '~/modals';
import { getLanguageByCode } from '~/tools/language';
import { ConfigType } from '~/types/config';
import { api } from '~/utils/api';
import { colorSchemeParser } from '~/validations/user';

import { COOKIE_COLOR_SCHEME_KEY, COOKIE_LOCALE_KEY } from '../../data/constants';
import nextI18nextConfig from '../../next-i18next.config.js';
import { ConfigProvider } from '~/config/provider';
import '../styles/global.scss';
import { usePackageAttributesStore } from '~/tools/client/zustands/usePackageAttributesStore';
import { ColorTheme } from '~/tools/color';
import {
  ServerSidePackageAttributesType,
  getServiceSidePackageAttributes,
} from '~/tools/server/getPackageVersion';
import { theme } from '~/tools/server/theme/theme';

dayjs.extend(locale);
dayjs.extend(utc);

function App(
  this: any,
  props: AppProps<{
    activeColorScheme: MantineColorScheme;
    environmentColorScheme: MantineColorScheme;
    packageAttributes: ServerSidePackageAttributesType;
    editModeEnabled: boolean;
    config?: ConfigType;
    primaryColor?: MantineTheme['primaryColor'];
    secondaryColor?: MantineTheme['primaryColor'];
    primaryShade?: MantineTheme['primaryShade'];
    session: Session;
    configName?: string;
    locale: string;
  }>
) {
  const { Component, pageProps } = props;
  // TODO: make mapping from our locales to moment locales
  const language = getLanguageByCode(pageProps.session?.user?.language ?? 'en');
  require(`dayjs/locale/${language.locale}.js`);
  dayjs.locale(language.locale);

  const [primaryColor, setPrimaryColor] = useState<MantineTheme['primaryColor']>(
    props.pageProps.primaryColor ?? 'red'
  );
  const [secondaryColor, setSecondaryColor] = useState<MantineTheme['primaryColor']>(
    props.pageProps.secondaryColor ?? 'orange'
  );
  const [primaryShade, setPrimaryShade] = useState<MantineTheme['primaryShade']>(
    props.pageProps.primaryShade ?? 6
  );
  const colorTheme = {
    primaryColor,
    secondaryColor,
    setPrimaryColor,
    setSecondaryColor,
    primaryShade,
    setPrimaryShade,
  };

  useEffect(() => {
    setPrimaryColor(props.pageProps.primaryColor ?? 'red');
    setSecondaryColor(props.pageProps.secondaryColor ?? 'orange');
    setPrimaryShade(props.pageProps.primaryShade ?? 6);
    return () => {
      setPrimaryColor('red');
      setSecondaryColor('orange');
      setPrimaryShade(6);
    };
  }, [props.pageProps]);

  const { setInitialPackageAttributes } = usePackageAttributesStore();
<<<<<<< HEAD

  useEffect(() => {
    setInitialPackageAttributes(props.pageProps.packageAttributes);
=======
  const { setEnabled } = useEditModeInformationStore();

  useEffect(() => {
    setInitialPackageAttributes(props.pageProps.packageAttributes);

    if (props.pageProps.editModeEnabled) {
      setEnabled();
    }
>>>>>>> 12230bd9
  }, []);

  return (
    <>
      <CommonHead />
      <SessionProvider session={pageProps.session}>
        <ColorSchemeProvider {...pageProps}>
          {(colorScheme) => (
            <ColorTheme.Provider value={colorTheme}>
              <MantineProvider
                theme={{
                  ...theme,
                  components: {
                    Checkbox: {
                      styles: {
                        input: { cursor: 'pointer' },
                        label: { cursor: 'pointer' },
                      },
                    },
                    Switch: {
                      styles: {
                        input: { cursor: 'pointer' },
                        label: { cursor: 'pointer' },
                      },
                    },
                  },
                  primaryColor,
                  primaryShade,
                  colorScheme,
                }}
                withGlobalStyles
                withNormalizeCSS
                withCSSVariables
              >
                <ConfigProvider {...props.pageProps}>
                  <Notifications limit={4} position="bottom-left" />
                  <ModalsProvider modals={modals}>
                    <Component {...pageProps} />
                  </ModalsProvider>
                </ConfigProvider>
              </MantineProvider>
            </ColorTheme.Provider>
          )}
        </ColorSchemeProvider>
        <ReactQueryDevtools initialIsOpen={false} />
      </SessionProvider>
    </>
  );
}

<<<<<<< HEAD
App.getInitialProps = async ({ ctx }: { ctx: GetServerSidePropsContext }) => {
  if (env.NEXT_PUBLIC_DEFAULT_COLOR_SCHEME !== 'light') {
    Consola.debug(
      `Overriding the default color scheme with ${env.NEXT_PUBLIC_DEFAULT_COLOR_SCHEME}`
=======
App.getInitialProps = ({ ctx }: { ctx: GetServerSidePropsContext }) => {
  const disableEditMode = process.env.DISABLE_EDIT_MODE?.toLowerCase() === 'true';
  if (disableEditMode) {
    Consola.warn(
      'EXPERIMENTAL: You have disabled the edit mode. Modifications are no longer possible and any requests on the API will be dropped. If you want to disable this, unset the DISABLE_EDIT_MODE environment variable. This behaviour may be removed in future versions of Homarr'
>>>>>>> 12230bd9
    );
  }

  const session = await getSession(ctx);

  // Set the cookie language to the user language if it is not set correctly
  const cookieLanguage = getCookie(COOKIE_LOCALE_KEY, ctx);
  if (session?.user && session.user.language != cookieLanguage) {
    setCookie(COOKIE_LOCALE_KEY, session.user.language, ctx);
  }

  return {
    pageProps: {
      ...getActiveColorScheme(session, ctx),
      packageAttributes: getServiceSidePackageAttributes(),
      session,
      locale: ctx.locale ?? 'en',
    },
  };
};

export default appWithTranslation<any>(api.withTRPC(App), nextI18nextConfig as any);

const getActiveColorScheme = (session: Session | null, ctx: GetServerSidePropsContext) => {
  const environmentColorScheme = env.NEXT_PUBLIC_DEFAULT_COLOR_SCHEME ?? 'light';
  const cookieColorScheme = getCookie(COOKIE_COLOR_SCHEME_KEY, ctx);
  const activeColorScheme = colorSchemeParser.parse(
    session?.user?.colorScheme ?? cookieColorScheme ?? environmentColorScheme
  );

  if (cookieColorScheme !== activeColorScheme) {
    setCookie(COOKIE_COLOR_SCHEME_KEY, activeColorScheme, ctx);
  }

  return {
    activeColorScheme: activeColorScheme,
    environmentColorScheme,
  };
};<|MERGE_RESOLUTION|>--- conflicted
+++ resolved
@@ -28,7 +28,6 @@
 import nextI18nextConfig from '../../next-i18next.config.js';
 import { ConfigProvider } from '~/config/provider';
 import '../styles/global.scss';
-import { usePackageAttributesStore } from '~/tools/client/zustands/usePackageAttributesStore';
 import { ColorTheme } from '~/tools/color';
 import {
   ServerSidePackageAttributesType,
@@ -90,23 +89,6 @@
     };
   }, [props.pageProps]);
 
-  const { setInitialPackageAttributes } = usePackageAttributesStore();
-<<<<<<< HEAD
-
-  useEffect(() => {
-    setInitialPackageAttributes(props.pageProps.packageAttributes);
-=======
-  const { setEnabled } = useEditModeInformationStore();
-
-  useEffect(() => {
-    setInitialPackageAttributes(props.pageProps.packageAttributes);
-
-    if (props.pageProps.editModeEnabled) {
-      setEnabled();
-    }
->>>>>>> 12230bd9
-  }, []);
-
   return (
     <>
       <CommonHead />
@@ -155,18 +137,10 @@
   );
 }
 
-<<<<<<< HEAD
 App.getInitialProps = async ({ ctx }: { ctx: GetServerSidePropsContext }) => {
   if (env.NEXT_PUBLIC_DEFAULT_COLOR_SCHEME !== 'light') {
     Consola.debug(
       `Overriding the default color scheme with ${env.NEXT_PUBLIC_DEFAULT_COLOR_SCHEME}`
-=======
-App.getInitialProps = ({ ctx }: { ctx: GetServerSidePropsContext }) => {
-  const disableEditMode = process.env.DISABLE_EDIT_MODE?.toLowerCase() === 'true';
-  if (disableEditMode) {
-    Consola.warn(
-      'EXPERIMENTAL: You have disabled the edit mode. Modifications are no longer possible and any requests on the API will be dropped. If you want to disable this, unset the DISABLE_EDIT_MODE environment variable. This behaviour may be removed in future versions of Homarr'
->>>>>>> 12230bd9
     );
   }
 
