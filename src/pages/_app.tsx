--- conflicted
+++ resolved
@@ -3,16 +3,11 @@
 import { Notifications } from '@mantine/notifications';
 import { ReactQueryDevtools } from '@tanstack/react-query-devtools';
 import Consola from 'consola';
-<<<<<<< HEAD
 import { getCookie, setCookie } from 'cookies-next';
+import dayjs from 'dayjs';
+import locale from 'dayjs/plugin/localeData';
+import utc from 'dayjs/plugin/utc';
 import 'flag-icons/css/flag-icons.min.css';
-import moment from 'moment-timezone';
-=======
-import { getCookie } from 'cookies-next';
-import dayjs from 'dayjs';
-import locale from 'dayjs/plugin/localeData'
-import utc from 'dayjs/plugin/utc'
->>>>>>> 4ddad331
 import { GetServerSidePropsContext } from 'next';
 import { Session } from 'next-auth';
 import { SessionProvider, getSession } from 'next-auth/react';
