import {
  Affix,
  Button,
  Card,
  Container,
  Group,
  Paper,
  Stack,
  Text,
  Title,
  Transition,
  rem,
} from '@mantine/core';
import { showNotification, updateNotification } from '@mantine/notifications';
import {
  IconArrowLeft,
  IconBrush,
  IconChartCandle,
  IconCheck,
  IconDragDrop,
  IconLayout,
  IconX,
  TablerIconsProps,
} from '@tabler/icons-react';
import { GetServerSideProps } from 'next';
import { useTranslation } from 'next-i18next';
import Head from 'next/head';
import Link from 'next/link';
import { useRouter } from 'next/router';
<<<<<<< HEAD
import { ReactNode, useRef } from 'react';
=======
import { ReactNode, useEffect } from 'react';
>>>>>>> f07b9641
import { z } from 'zod';
import { AppearanceCustomization } from '~/components/Board/Customize/Appearance/AppearanceCustomization';
import { GridstackCustomization } from '~/components/Board/Customize/Gridstack/GridstackCustomization';
import { LayoutCustomization } from '~/components/Board/Customize/Layout/LayoutCustomization';
import { PageMetadataCustomization } from '~/components/Board/Customize/PageMetadata/PageMetadataCustomization';
import {
  BoardCustomizationFormProvider,
  useBoardCustomizationForm,
} from '~/components/Board/Customize/form';
import { MainLayout } from '~/components/layout/Templates/MainLayout';
import { createTrpcServersideHelpers } from '~/server/api/helper';
import { getServerAuthSession } from '~/server/auth';
import { useColorTheme } from '~/tools/color';
import { getServerSideTranslations } from '~/tools/server/getServerSideTranslations';
import { firstUpperCase } from '~/tools/shared/strings';
import { api } from '~/utils/api';
import { useI18nZodResolver } from '~/utils/i18n-zod-resolver';
import { boardCustomizationSchema } from '~/validations/boards';

const notificationId = 'board-customization-notification';

export default function CustomizationPage() {
  const query = useRouter().query as { slug: string };
  const utils = api.useContext();
  const { data: config } = api.config.byName.useQuery({ name: query.slug });
  const { mutateAsync: saveCusomization, isLoading } = api.config.saveCusomization.useMutation();
  const { i18nZodResolver } = useI18nZodResolver();
  const { t } = useTranslation('boards/customize');
  const form = useBoardCustomizationForm({
    initialValues: {
      layout: {
        leftSidebarEnabled: config?.settings.customization.layout.enabledLeftSidebar ?? false,
        rightSidebarEnabled: config?.settings.customization.layout.enabledRightSidebar ?? false,
        pingsEnabled: config?.settings.customization.layout.enabledPing ?? false,
      },
      appearance: {
        backgroundSrc: config?.settings.customization.backgroundImageUrl ?? '',
        primaryColor: config?.settings.customization.colors.primary ?? 'red',
        secondaryColor: config?.settings.customization.colors.secondary ?? 'orange',
        shade: (config?.settings.customization.colors.shade as number | undefined) ?? 8,
        opacity: config?.settings.customization.appOpacity ?? 50,
        customCss: config?.settings.customization.customCss ?? '',
      },
      gridstack: {
        sm: config?.settings.customization.gridstack?.columnCountSmall ?? 3,
        md: config?.settings.customization.gridstack?.columnCountMedium ?? 6,
        lg: config?.settings.customization.gridstack?.columnCountLarge ?? 12,
      },
      pageMetadata: {
        pageTitle: config?.settings.customization.pageTitle ?? '',
        metaTitle: config?.settings.customization.metaTitle ?? '',
        logoSrc: config?.settings.customization.logoImageUrl ?? '',
        faviconSrc: config?.settings.customization.faviconUrl ?? '',
      },
    },
    validate: i18nZodResolver(boardCustomizationSchema),
    validateInputOnChange: true,
    validateInputOnBlur: true,
  });

  const handleSubmit = async (values: z.infer<typeof boardCustomizationSchema>) => {
    if (isLoading) return;
    showNotification({
      id: notificationId,
      title: t('notifications.pending.title'),
      message: t('notifications.pending.message'),
      loading: true,
    });
    await saveCusomization(
      {
        name: query.slug,
        ...values,
      },
      {
        onSettled() {
          void utils.config.byName.invalidate({ name: query.slug });
        },
        onSuccess() {
          updateNotification({
            id: notificationId,
            title: t('notifications.success.title'),
            message: t('notifications.success.message'),
            color: 'green',
            icon: <IconCheck />,
          });
        },
        onError() {
          updateNotification({
            id: notificationId,
            title: t('notifications.error.title'),
            message: t('notifications.error.message'),
            color: 'red',
            icon: <IconX />,
          });
        },
      }
    );
  };

  const metaTitle = `${t('metaTitle', {
    name: firstUpperCase(query.slug),
  })} • Homarr`;

  return (
    <MainLayout>
      <Head>
        <title>{metaTitle}</title>
      </Head>
      <Affix position={{ bottom: rem(20), left: rem(20), right: rem(20) }}>
        <Transition transition="slide-up" mounted={form.isDirty()}>
          {(transitionStyles) => (
            <Card
              style={transitionStyles}
              sx={(theme) => ({
                background:
                  theme.colorScheme === 'dark' ? theme.colors.dark[8] : theme.colors.gray[1],
              })}
              shadow="md"
              withBorder
            >
              <Group position="apart" noWrap>
                <Text weight="bold">Careful, you have unsaved changes!</Text>
                <Group spacing="md">
                  <Button
                    onClick={() => {
                      form.reset();
                    }}
                    variant="subtle"
                    type="button"
                  >
                    Cancel
                  </Button>
                  <Button
                    onClick={() => {
                      if (!form.isValid()) {
                        return;
                      }

                      handleSubmit(form.values);
                    }}
                    disabled={!form.isValid()}
                    loading={isLoading}
                    type="submit"
                    color="green"
                  >
                    {t('save')}
                  </Button>
                </Group>
              </Group>
            </Card>
          )}
        </Transition>
      </Affix>
      <Container>
        <Paper p="xl" py="sm" mih="100%" withBorder>
          <Stack>
            <Group position="apart">
              <Title order={2}>
                {t('pageTitle', {
                  name: firstUpperCase(query.slug),
                })}
              </Title>
              <Button
                component={Link}
                href={`/board/${query.slug}`}
                variant="light"
                leftIcon={<IconArrowLeft size={16} />}
              >
                {t('backToBoard')}
              </Button>
            </Group>
            <BoardCustomizationFormProvider form={form}>
              <Stack spacing="xl">
                <Stack spacing="xs">
                  <SectionTitle type="layout" icon={IconLayout} />
                  <LayoutCustomization />
                </Stack>
                <Stack spacing="xs">
                  <SectionTitle type="gridstack" icon={IconDragDrop} />
                  <GridstackCustomization />
                </Stack>
                <Stack spacing="xs">
                  <SectionTitle type="pageMetadata" icon={IconChartCandle} />
                  <PageMetadataCustomization />
                </Stack>
                <Stack spacing="xs">
                  <SectionTitle type="appereance" icon={IconBrush} />
                  <AppearanceCustomization />
                </Stack>
              </Stack>
            </BoardCustomizationFormProvider>
          </Stack>
        </Paper>
      </Container>
    </MainLayout>
  );
}

type SectionTitleProps = {
  type: 'layout' | 'gridstack' | 'pageMetadata' | 'appereance';
  icon: (props: TablerIconsProps) => ReactNode;
};

const SectionTitle = ({ type, icon: Icon }: SectionTitleProps) => {
  const { t } = useTranslation('settings/customization/general');

  return (
    <Stack spacing={0}>
      <Group spacing="xs">
        <Icon size={16} />
        <Title order={5}>{t(`accordeon.${type}.name`)}</Title>
      </Group>
      <Text color="dimmed">{t(`accordeon.${type}.description`)}</Text>
    </Stack>
  );
};

const routeParamsSchema = z.object({
  slug: z.string(),
});

export const getServerSideProps: GetServerSideProps = async ({ req, res, locale, params }) => {
  const routeParams = routeParamsSchema.safeParse(params);
  if (!routeParams.success) {
    return {
      notFound: true,
    };
  }

  const session = await getServerAuthSession({ req, res });
  if (!session?.user.isAdmin) {
    return {
      notFound: true,
    };
  }

  const helpers = await createTrpcServersideHelpers({ req, res });

  const config = await helpers.config.byName.fetch({ name: routeParams.data.slug });

  const translations = await getServerSideTranslations(
    [
      'boards/customize',
      'settings/common',
      'settings/customization/general',
      'settings/customization/page-appearance',
      'settings/customization/shade-selector',
      'settings/customization/opacity-selector',
      'settings/customization/gridstack',
    ],
    locale,
    req,
    res
  );

  return {
    props: {
      primaryColor: config.settings.customization.colors.primary,
      secondaryColor: config.settings.customization.colors.secondary,
      primaryShade: config.settings.customization.colors.shade,
      trpcState: helpers.dehydrate(),
      ...translations,
    },
  };
};<|MERGE_RESOLUTION|>--- conflicted
+++ resolved
@@ -27,11 +27,7 @@
 import Head from 'next/head';
 import Link from 'next/link';
 import { useRouter } from 'next/router';
-<<<<<<< HEAD
-import { ReactNode, useRef } from 'react';
-=======
-import { ReactNode, useEffect } from 'react';
->>>>>>> f07b9641
+import { ReactNode } from 'react';
 import { z } from 'zod';
 import { AppearanceCustomization } from '~/components/Board/Customize/Appearance/AppearanceCustomization';
 import { GridstackCustomization } from '~/components/Board/Customize/Gridstack/GridstackCustomization';
@@ -44,7 +40,6 @@
 import { MainLayout } from '~/components/layout/Templates/MainLayout';
 import { createTrpcServersideHelpers } from '~/server/api/helper';
 import { getServerAuthSession } from '~/server/auth';
-import { useColorTheme } from '~/tools/color';
 import { getServerSideTranslations } from '~/tools/server/getServerSideTranslations';
 import { firstUpperCase } from '~/tools/shared/strings';
 import { api } from '~/utils/api';
