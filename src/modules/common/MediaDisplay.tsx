--- conflicted
+++ resolved
@@ -8,12 +8,7 @@
   Anchor,
   ScrollArea,
   createStyles,
-<<<<<<< HEAD
-  Tooltip,
-  Button,
-=======
   Stack,
->>>>>>> 6dfda077
 } from '@mantine/core';
 import { useMediaQuery } from '@mantine/hooks';
 import { IconLink } from '@tabler/icons';
@@ -62,20 +57,8 @@
             alt={media.title}
           />
         )}
-<<<<<<< HEAD
-        <Group
-          style={{ minWidth: phone ? 450 : '65vw' }}
-          noWrap
-          mr="md"
-          my="sm"
-          position="apart"
-          className={classes.overview}
-        >
-          <Group direction="column" spacing={0}>
-=======
         <Stack style={{ minWidth: phone ? 450 : '65vw' }}>
           <Group noWrap mr="sm" className={classes.overview}>
->>>>>>> 6dfda077
             <Title order={3}>{media.title}</Title>
             {media.artist && <Text color="gray">New release from {media.artist}</Text>}
             {(media.episodeNumber || media.seasonNumber) && (
