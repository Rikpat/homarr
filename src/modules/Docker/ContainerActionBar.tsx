import { Button, Group } from '@mantine/core';
import { notifications } from '@mantine/notifications';
import {
  IconCheck,
  IconPlayerPlay,
  IconPlayerStop,
  IconPlus,
  IconRefresh,
  IconRotateClockwise,
  IconTrash,
} from '@tabler/icons-react';
import Dockerode from 'dockerode';
import { useTranslation } from 'next-i18next';
import { useState } from 'react';
import { v4 as uuidv4 } from 'uuid';
import { RouterInputs, api } from '~/utils/api';

import { useConfigContext } from '../../config/provider';
import { openContextModalGeneric } from '../../tools/mantineModalManagerExtensions';
import { AppType } from '../../types/app';

export interface ContainerActionBarProps {
  selected: Dockerode.ContainerInfo[];
  reload: () => void;
  isLoading: boolean;
}

export default function ContainerActionBar({
  selected,
  reload,
  isLoading,
}: ContainerActionBarProps) {
  const { t } = useTranslation('modules/docker');
  const sendDockerCommand = useDockerActionMutation();

  return (
    <Group spacing="xs">
      <Button
        leftIcon={<IconRefresh />}
        onClick={reload}
        variant="light"
        color="violet"
        loading={isLoading}
        radius="md"
      >
        {t('actionBar.refreshData.title')}
      </Button>
      <Button
        leftIcon={<IconRotateClockwise />}
        onClick={async () =>
          await Promise.all(selected.map((container) => sendDockerCommand(container, 'restart')))
        }
        variant="light"
        color="orange"
        radius="md"
        disabled={selected.length === 0}
      >
        {t('actionBar.restart.title')}
      </Button>
      <Button
        leftIcon={<IconPlayerStop />}
        onClick={async () =>
          await Promise.all(selected.map((container) => sendDockerCommand(container, 'stop')))
        }
        variant="light"
        color="red"
        radius="md"
        disabled={selected.length === 0}
      >
        {t('actionBar.stop.title')}
      </Button>
      <Button
        leftIcon={<IconPlayerPlay />}
        onClick={async () =>
          await Promise.all(selected.map((container) => sendDockerCommand(container, 'start')))
        }
        variant="light"
        color="green"
        radius="md"
        disabled={selected.length === 0}
      >
        {t('actionBar.start.title')}
      </Button>
      <Button
        leftIcon={<IconTrash />}
        color="red"
        variant="light"
        radius="md"
        onClick={async () =>
          await Promise.all(selected.map((container) => sendDockerCommand(container, 'remove')))
        }
        disabled={selected.length === 0}
      >
        {t('actionBar.remove.title')}
      </Button>
<<<<<<< HEAD
=======
      <Button
        leftIcon={<IconPlus />}
        color="indigo"
        variant="light"
        radius="md"
        disabled={selected.length !== 1}
        onClick={() => {
          const containerInfo = selected[0];

          const port = containerInfo.Ports.at(0)?.PublicPort;
          const address = port ? `http://localhost:${port}` : `http://localhost`;
          const name = containerInfo.Names.at(0) ?? 'App';

          openContextModalGeneric<{ app: AppType; allowAppNamePropagation: boolean }>({
            modal: 'editApp',
            zIndex: 202,
            innerProps: {
              app: {
                id: uuidv4(),
                name: name,
                url: address,
                appearance: {
                  iconUrl: '/imgs/logo/logo.png',
                  appNameStatus: 'normal',
                  positionAppName: 'column',
                  lineClampAppName: 1,
                },
                network: {
                  enabledStatusChecker: true,
                  statusCodes: ['200', '301', '302']
                },
                behaviour: {
                  isOpeningNewTab: true,
                  externalUrl: address
                },
                area: {
                  type: 'wrapper',
                  properties: {
                    id: getLowestWrapper()?.id ?? 'default',
                  },
                },
                shape: {},
                integration: {
                  type: null,
                  properties: [],
                },
              },
              allowAppNamePropagation: true,
            },
            size: 'xl',
          });
        }}
      >
        {t('actionBar.addToHomarr.title')}
      </Button>
>>>>>>> daa5ca29
    </Group>
  );
}

const useDockerActionMutation = () => {
  const { t } = useTranslation('modules/docker');
  const utils = api.useContext();
  const mutation = api.docker.action.useMutation();

  return async (
    container: Dockerode.ContainerInfo,
    action: RouterInputs['docker']['action']['action']
  ) => {
    const containerName = container.Names[0].substring(1);

    notifications.show({
      id: container.Id,
      loading: true,
      title: `${t(`actions.${action}.start`)} ${containerName}`,
      message: undefined,
      autoClose: false,
      withCloseButton: false,
    });

    await mutation.mutateAsync(
      { action, id: container.Id },
      {
        onSuccess: () => {
          notifications.update({
            id: container.Id,
            title: containerName,
            message: `${t(`actions.${action}.end`)} ${containerName}`,
            icon: <IconCheck />,
            autoClose: 2000,
          });
        },
        onError: (err) => {
          notifications.update({
            id: container.Id,
            color: 'red',
            title: t('errors.unknownError.title'),
            message: err.message,
            autoClose: 2000,
          });
        },
        onSettled: () => {
          utils.docker.containers.invalidate();
        },
      }
    );
  };
};<|MERGE_RESOLUTION|>--- conflicted
+++ resolved
@@ -4,20 +4,13 @@
   IconCheck,
   IconPlayerPlay,
   IconPlayerStop,
-  IconPlus,
   IconRefresh,
   IconRotateClockwise,
   IconTrash,
 } from '@tabler/icons-react';
 import Dockerode from 'dockerode';
 import { useTranslation } from 'next-i18next';
-import { useState } from 'react';
-import { v4 as uuidv4 } from 'uuid';
 import { RouterInputs, api } from '~/utils/api';
-
-import { useConfigContext } from '../../config/provider';
-import { openContextModalGeneric } from '../../tools/mantineModalManagerExtensions';
-import { AppType } from '../../types/app';
 
 export interface ContainerActionBarProps {
   selected: Dockerode.ContainerInfo[];
@@ -93,64 +86,6 @@
       >
         {t('actionBar.remove.title')}
       </Button>
-<<<<<<< HEAD
-=======
-      <Button
-        leftIcon={<IconPlus />}
-        color="indigo"
-        variant="light"
-        radius="md"
-        disabled={selected.length !== 1}
-        onClick={() => {
-          const containerInfo = selected[0];
-
-          const port = containerInfo.Ports.at(0)?.PublicPort;
-          const address = port ? `http://localhost:${port}` : `http://localhost`;
-          const name = containerInfo.Names.at(0) ?? 'App';
-
-          openContextModalGeneric<{ app: AppType; allowAppNamePropagation: boolean }>({
-            modal: 'editApp',
-            zIndex: 202,
-            innerProps: {
-              app: {
-                id: uuidv4(),
-                name: name,
-                url: address,
-                appearance: {
-                  iconUrl: '/imgs/logo/logo.png',
-                  appNameStatus: 'normal',
-                  positionAppName: 'column',
-                  lineClampAppName: 1,
-                },
-                network: {
-                  enabledStatusChecker: true,
-                  statusCodes: ['200', '301', '302']
-                },
-                behaviour: {
-                  isOpeningNewTab: true,
-                  externalUrl: address
-                },
-                area: {
-                  type: 'wrapper',
-                  properties: {
-                    id: getLowestWrapper()?.id ?? 'default',
-                  },
-                },
-                shape: {},
-                integration: {
-                  type: null,
-                  properties: [],
-                },
-              },
-              allowAppNamePropagation: true,
-            },
-            size: 'xl',
-          });
-        }}
-      >
-        {t('actionBar.addToHomarr.title')}
-      </Button>
->>>>>>> daa5ca29
     </Group>
   );
 }
