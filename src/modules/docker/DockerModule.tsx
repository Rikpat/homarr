--- conflicted
+++ resolved
@@ -51,15 +51,9 @@
             title: <Text>{t('errors.integrationFailed.title')}</Text>,
             color: 'red',
             icon: <IconX />,
-<<<<<<< HEAD
-            message: 'Did you forget to mount the docker socket ?',
+            message: t('errors.integrationFailed.message'),
           });
-        });
-=======
-            message: t('errors.integrationFailed.message'),
-          })
-        );
->>>>>>> 93429616
+      });
     }, 300);
   }
   const exists = config.modules?.[DockerModule.id]?.enabled ?? false;
