import { Button, Group } from '@mantine/core';
import { showNotification, updateNotification } from '@mantine/notifications';
import {
  IconCheck,
  IconPlayerPlay,
  IconPlayerStop,
  IconRefresh,
  IconRotateClockwise,
  IconTrash,
} from '@tabler/icons';
import axios from 'axios';
import Dockerode from 'dockerode';
<<<<<<< HEAD
=======
import { useState } from 'react';
import { useTranslation } from 'next-i18next';
import { tryMatchService } from '../../tools/addToHomarr';
import { AddAppShelfItemForm } from '../../components/AppShelf/AddAppShelfItem';
>>>>>>> 93429616

function sendDockerCommand(
  action: string,
  containerId: string,
  containerName: string,
  reload: () => void
) {
  const { t } = useTranslation('modules/docker');

  showNotification({
    id: containerId,
    loading: true,
    title: `${action}ing container ${containerName}`,
    message: undefined,
    autoClose: false,
    disallowClose: true,
  });
  axios
    .get(`/api/docker/container/${containerId}?action=${action}`)
    .then((res) => {
      updateNotification({
        id: containerId,
        title: t('messages.successfullyExecuted.message', { containerName, action }),
        message: t('messages.successfullyExecuted.message', { action }),
        icon: <IconCheck />,
        autoClose: 2000,
      });
    })
    .catch((err) => {
      updateNotification({
        id: containerId,
        color: 'red',
        title: t('errors.unknownError.title'),
        message: err.response.data.reason,
        autoClose: 2000,
      });
    })
    .finally(() => {
      reload();
    });
}

export interface ContainerActionBarProps {
  selected: Dockerode.ContainerInfo[];
  reload: () => void;
}

export default function ContainerActionBar({ selected, reload }: ContainerActionBarProps) {
<<<<<<< HEAD
  return (
    <Group>
=======
  const [opened, setOpened] = useState<boolean>(false);
  const { t } = useTranslation('modules/docker');

  return (
    <Group>
      <Modal
        size="xl"
        radius="md"
        opened={opened}
        onClose={() => setOpened(false)}
        title={t('actionBar.addService.title')}
      >
        <AddAppShelfItemForm
          setOpened={setOpened}
          {...tryMatchService(selected.at(0))}
          message={t('actionBar.addService.message')}
        />
      </Modal>
>>>>>>> 93429616
      <Button
        leftIcon={<IconRotateClockwise />}
        onClick={() =>
          Promise.all(
            selected.map((container) =>
              sendDockerCommand('restart', container.Id, container.Names[0].substring(1), reload)
            )
          )
        }
        variant="light"
        color="orange"
        radius="md"
        disabled={selected.length === 0}
      >
        {t('actionBar.restart.title')}
      </Button>
      <Button
        leftIcon={<IconPlayerStop />}
        onClick={() =>
          Promise.all(
            selected.map((container) =>
              sendDockerCommand('stop', container.Id, container.Names[0].substring(1), reload)
            )
          )
        }
        variant="light"
        color="red"
        radius="md"
        disabled={selected.length === 0}
      >
        {t('actionBar.stop.title')}
      </Button>
      <Button
        leftIcon={<IconPlayerPlay />}
        onClick={() =>
          Promise.all(
            selected.map((container) =>
              sendDockerCommand('start', container.Id, container.Names[0].substring(1), reload)
            )
          )
        }
        variant="light"
        color="green"
        radius="md"
        disabled={selected.length === 0}
      >
        {t('actionBar.start.title')}
      </Button>
<<<<<<< HEAD
      <Button leftIcon={<IconRefresh />} onClick={() => reload()} variant="light" color="violet" radius="md">
        Refresh data
      </Button>
      <Button
=======
      <Button leftIcon={<IconRefresh />} onClick={() => reload()} variant="light" radius="md">
        {t('actionBar.refreshData.title')}
      </Button>
      <Button
        leftIcon={<IconPlus />}
        color="indigo"
        variant="light"
        radius="md"
        onClick={() => {
          if (selected.length !== 1) {
            showNotification({
              autoClose: 5000,
              title: <Title order={5}>{t('errors.oneServiceAtATime')}</Title>,
              color: 'red',
              message: undefined,
            });
          } else {
            setOpened(true);
          }
        }}
      >
        {t('actionBar.addToHomarr.title')}
      </Button>
      <Button
>>>>>>> 93429616
        leftIcon={<IconTrash />}
        color="red"
        variant="light"
        radius="md"
        onClick={() =>
          Promise.all(
            selected.map((container) =>
              sendDockerCommand('remove', container.Id, container.Names[0].substring(1), reload)
            )
          )
        }
        disabled={selected.length === 0}
      >
        {t('actionBar.remove.title')}
      </Button>
    </Group>
  );
}<|MERGE_RESOLUTION|>--- conflicted
+++ resolved
@@ -10,13 +10,10 @@
 } from '@tabler/icons';
 import axios from 'axios';
 import Dockerode from 'dockerode';
-<<<<<<< HEAD
-=======
-import { useState } from 'react';
 import { useTranslation } from 'next-i18next';
-import { tryMatchService } from '../../tools/addToHomarr';
-import { AddAppShelfItemForm } from '../../components/AppShelf/AddAppShelfItem';
->>>>>>> 93429616
+import { TFunction } from 'react-i18next';
+
+let t: TFunction<'modules/docker', undefined>;
 
 function sendDockerCommand(
   action: string,
@@ -24,8 +21,6 @@
   containerName: string,
   reload: () => void
 ) {
-  const { t } = useTranslation('modules/docker');
-
   showNotification({
     id: containerId,
     loading: true,
@@ -65,29 +60,10 @@
 }
 
 export default function ContainerActionBar({ selected, reload }: ContainerActionBarProps) {
-<<<<<<< HEAD
-  return (
-    <Group>
-=======
-  const [opened, setOpened] = useState<boolean>(false);
-  const { t } = useTranslation('modules/docker');
+  t = useTranslation('modules/docker').t;
 
   return (
     <Group>
-      <Modal
-        size="xl"
-        radius="md"
-        opened={opened}
-        onClose={() => setOpened(false)}
-        title={t('actionBar.addService.title')}
-      >
-        <AddAppShelfItemForm
-          setOpened={setOpened}
-          {...tryMatchService(selected.at(0))}
-          message={t('actionBar.addService.message')}
-        />
-      </Modal>
->>>>>>> 93429616
       <Button
         leftIcon={<IconRotateClockwise />}
         onClick={() =>
@@ -136,37 +112,10 @@
       >
         {t('actionBar.start.title')}
       </Button>
-<<<<<<< HEAD
       <Button leftIcon={<IconRefresh />} onClick={() => reload()} variant="light" color="violet" radius="md">
-        Refresh data
-      </Button>
-      <Button
-=======
-      <Button leftIcon={<IconRefresh />} onClick={() => reload()} variant="light" radius="md">
         {t('actionBar.refreshData.title')}
       </Button>
       <Button
-        leftIcon={<IconPlus />}
-        color="indigo"
-        variant="light"
-        radius="md"
-        onClick={() => {
-          if (selected.length !== 1) {
-            showNotification({
-              autoClose: 5000,
-              title: <Title order={5}>{t('errors.oneServiceAtATime')}</Title>,
-              color: 'red',
-              message: undefined,
-            });
-          } else {
-            setOpened(true);
-          }
-        }}
-      >
-        {t('actionBar.addToHomarr.title')}
-      </Button>
-      <Button
->>>>>>> 93429616
         leftIcon={<IconTrash />}
         color="red"
         variant="light"
